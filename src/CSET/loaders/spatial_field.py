--- conflicted
+++ resolved
@@ -128,12 +128,21 @@
                 aggregation=False,
             )
 
-<<<<<<< HEAD
         # Air frost presence.
         if conf.AIR_FROST_PRESENCE_SPATIAL_PLOT:
             yield RawRecipe(
                 recipe="air_frost_presence_spatial_plot.yaml",
-=======
+                model_ids=model["id"],
+                variables={
+                    "MODEL_NAME": model["name"],
+                    "SUBAREA_TYPE": conf.SUBAREA_TYPE if conf.SELECT_SUBAREA else None,
+                    "SUBAREA_EXTENT": conf.SUBAREA_EXTENT
+                    if conf.SELECT_SUBAREA
+                    else None,
+                },
+                aggregation=False,
+            )
+
         # Thick fog presence.
         if conf.THICK_FOG_PRESENCE_SPATIAL_PLOT:
             yield RawRecipe(
@@ -153,7 +162,6 @@
         if conf.SNOW_PRESENCE_SPATIAL_PLOT:
             yield RawRecipe(
                 recipe="snow_presence_spatial_plot.yaml",
->>>>>>> 5e93f344
                 model_ids=model["id"],
                 variables={
                     "MODEL_NAME": model["name"],
