--- conflicted
+++ resolved
@@ -128,28 +128,35 @@
                 aggregation=False,
             )
 
-<<<<<<< HEAD
         # Lightning presence.
         if conf.LIGHTNING_PRESENCE_SPATIAL_PLOT:
             yield RawRecipe(
                 recipe="lightning_presence_spatial_seq_plot.yaml",
-=======
+                model_ids=model["id"],
+                variables={
+                    "MODEL_NAME": model["name"],
+                    "SUBAREA_TYPE": conf.SUBAREA_TYPE if conf.SELECT_SUBAREA else None,
+                    "SUBAREA_EXTENT": conf.SUBAREA_EXTENT
+                    if conf.SELECT_SUBAREA
+                    else None,
+                },
+                aggregation=False,
+            )
+            
         # Presence of cloud base height lower than 50 m.
         if conf.CLOUD_BASE_HEIGHT_LESS_THAN_50_M_SPATIAL_PLOT:
             yield RawRecipe(
                 recipe="cloud_base_height_lt_50m_spatial_plot.yaml",
->>>>>>> 1fa11a43
-                model_ids=model["id"],
-                variables={
-                    "MODEL_NAME": model["name"],
-                    "SUBAREA_TYPE": conf.SUBAREA_TYPE if conf.SELECT_SUBAREA else None,
-                    "SUBAREA_EXTENT": conf.SUBAREA_EXTENT
-                    if conf.SELECT_SUBAREA
-                    else None,
-                },
-                aggregation=False,
-            )
-<<<<<<< HEAD
+                model_ids=model["id"],
+                variables={
+                    "MODEL_NAME": model["name"],
+                    "SUBAREA_TYPE": conf.SUBAREA_TYPE if conf.SELECT_SUBAREA else None,
+                    "SUBAREA_EXTENT": conf.SUBAREA_EXTENT
+                    if conf.SELECT_SUBAREA
+                    else None,
+                },
+                aggregation=False,
+            )
 
         # Daily lightning presence.
         if conf.DAILY_LIGHTNING_PRESENCE_SPATIAL_PLOT:
@@ -166,8 +173,6 @@
                 aggregation=False,
             )
 
-=======
->>>>>>> 1fa11a43
         # Air frost presence.
         if conf.AIR_FROST_PRESENCE_SPATIAL_PLOT:
             yield RawRecipe(
