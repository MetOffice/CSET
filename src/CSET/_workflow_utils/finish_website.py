#! /usr/bin/env python3

"""Write finished status to website front page.

Constructs the plot index, and does the final update to the workflow status on
the front page of the web interface.
"""

import json
import logging
import os
import shutil
from pathlib import Path

from CSET._common import combine_dicts, sort_dict

logging.basicConfig(
    level=os.getenv("LOGLEVEL", "INFO"), format="%(asctime)s %(levelname)s %(message)s"
)


def construct_index():
    """Construct the plot index.

    Index should has the form ``{"Category Name": {"recipe_id": "Plot Name"}}``
    where ``recipe_id`` is the name of the plot's directory.
    """
    index = {}
    plots_dir = Path(os.environ["CYLC_WORKFLOW_SHARE_DIR"]) / "web/plots"
    # Loop over all diagnostics and append to index.
    for metadata_file in plots_dir.glob("**/*/meta.json"):
        try:
            with open(metadata_file, "rt", encoding="UTF-8") as fp:
                plot_metadata = json.load(fp)

            category = plot_metadata["category"]
            case_date = plot_metadata.get("case_date", "")
            relative_url = str(metadata_file.parent.relative_to(plots_dir))

            record = {
                category: {
                    case_date if case_date else "Aggregation": {
                        relative_url: plot_metadata["title"].strip()
                    }
                }
            }
        except (json.JSONDecodeError, KeyError, TypeError) as err:
            logging.error("%s is invalid, skipping.\n%s", metadata_file, err)
            continue
        index = combine_dicts(index, record)

    # Sort index of diagnostics.
    index = sort_dict(index)

    # Write out website index.
    with open(plots_dir / "index.json", "wt", encoding="UTF-8") as fp:
        json.dump(index, fp, indent=2)


def update_workflow_status():
    """Update the workflow status on the front page of the web interface."""
    web_dir = Path(os.environ["CYLC_WORKFLOW_SHARE_DIR"] + "/web")
    with open(web_dir / "status.html", "wt") as fp:
        fp.write("<p>Finished</p>\n")


def copy_rose_config():
    """Copy the rose-suite.conf file to add to output web directory."""
    rose_suite_conf = Path(os.environ["CYLC_WORKFLOW_RUN_DIR"]) / "rose-suite.conf"
<<<<<<< HEAD
    web_dir = Path(os.environ["CYLC_WORKFLOW_SHARE_DIR"]) / "web/rose-suite.conf.txt"
    shutil.copy(rose_suite_conf, web_dir)
=======
    web_conf_file = (
        Path(os.environ["CYLC_WORKFLOW_SHARE_DIR"]) / "web/rose-suite.conf.txt"
    )
    shutil.copy(rose_suite_conf, web_conf_file)
>>>>>>> 56e16a74


def run():
    """Do the final steps to finish the website."""
    construct_index()
    update_workflow_status()
    copy_rose_config()<|MERGE_RESOLUTION|>--- conflicted
+++ resolved
@@ -67,15 +67,10 @@
 def copy_rose_config():
     """Copy the rose-suite.conf file to add to output web directory."""
     rose_suite_conf = Path(os.environ["CYLC_WORKFLOW_RUN_DIR"]) / "rose-suite.conf"
-<<<<<<< HEAD
-    web_dir = Path(os.environ["CYLC_WORKFLOW_SHARE_DIR"]) / "web/rose-suite.conf.txt"
-    shutil.copy(rose_suite_conf, web_dir)
-=======
     web_conf_file = (
         Path(os.environ["CYLC_WORKFLOW_SHARE_DIR"]) / "web/rose-suite.conf.txt"
     )
     shutil.copy(rose_suite_conf, web_conf_file)
->>>>>>> 56e16a74
 
 
 def run():
