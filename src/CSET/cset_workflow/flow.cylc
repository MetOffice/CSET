#!jinja2
[meta]
title = CSET
description = Workflow for running CSET.
URL = https://metoffice.github.io/CSET

# Import all of our Jinja utilities for use in the workflow.
{% from "jinja_utils" import b64json, get_models %}
# Load a list a model detail dictionaries.
{% set models = get_models(ROSE_SUITE_VARIABLES) %}


[scheduling]
# Allow many concurrent cycles to maximise workflow parallelism.
runahead limit = P100
# Initial and final cycle points cover the entire period of interest.
{% if CSET_CYCLING_MODE == "case_study" %}
initial cycle point = {{ CSET_CASE_DATES|min }}
final cycle point = {{ CSET_CASE_DATES|max }}
{% elif CSET_CYCLING_MODE == "trial" %}
initial cycle point = {{CSET_TRIAL_START_DATE}}
final cycle point = {{CSET_TRIAL_END_DATE}}
{% endif %}

    [[special tasks]]
    # cycle_complete depends on its previous instance. We then don't need to
    # know the offset between the cycles.
    sequential = fetch_complete, cycle_complete

    [[graph]]
    # Only runs on the first cycle.
    R1/^ = """
    validate_environment => install_website_skeleton => setup_complete
    validate_environment => assign_model_colours => setup_complete
    """

    {% if CSET_CYCLING_MODE == "case_study" %}
        # Runs for every forecast initiation time to process the data in parallel.
        {% for date in CSET_CASE_DATES %}
            R1/{{date}} = """
            setup_complete[^] => parbake_recipes
            setup_complete[^] => FETCH_DATA:succeed-all => fetch_complete
            fetch_complete & parbake_recipes:start_baking? => bake_recipes
            parbake_recipes:skip_baking? => ! bake_recipes
            parbake_recipes:skip_baking? | bake_recipes => cycle_complete
            """
        {% endfor %}
    {% elif CSET_CYCLING_MODE == "trial" %}
        # Analysis from each forecast.
        {{CSET_TRIAL_CYCLE_PERIOD}} = """
        setup_complete[^] => parbake_recipes
        setup_complete[^] => FETCH_DATA:succeed-all => fetch_complete
        fetch_complete & parbake_recipes:start_baking? => bake_recipes
        parbake_recipes:skip_baking? => ! bake_recipes
        parbake_recipes:skip_baking? | bake_recipes => cycle_complete
        """
    {% endif %}

    # Only runs on the final cycle.
    R1/$ = """
    # Run aggregation recipes.
    setup_complete[^] => parbake_aggregation_recipes
<<<<<<< HEAD
    fetch_complete & parbake_aggregation_recipes:start_baking? => bake_aggregation_recipes
    parbake_aggregation_recipes:skip_baking? | bake_aggregation_recipes => cycle_complete
=======
    fetch_complete & parbake_aggregation_recipes => bake_aggregation_recipes => cycle_complete
>>>>>>> f0b42120
    # Finalise website and cleanup.
    cycle_complete => finish_website => send_email
    cycle_complete => housekeeping
    """


[runtime]
    [[root]]
    script = rose task-run -v
    execution time limit = PT15M
    # Retry submit-failed tasks after a minute.
    submission retry delays = PT1M
        [[[environment]]]
        # As these variables are used in the environment script, they must be
        # defined.
        CSET_ENV_USE_MODULES = {{CSET_ENV_USE_MODULES|default(False)}}
        {% if CSET_ENV_USE_MODULES|default(False) %}
            MODULES_LIST = {{MODULES_LIST}}
            MODULES_PURGE = {{MODULES_PURGE}}
        {% endif %}

        CSET_ENV_SEPARATE_MET = {{CSET_ENV_SEPARATE_MET|default(False)}}
        {% if CSET_ENV_SEPARATE_MET|default(False) %}
            CONDA_METPLUS_VENV_LOCATION = {{CONDA_METPLUS_VENV_LOCATION}}
            MET_INSTALL_DIR = {{MET_INSTALL_DIR}}
            MET_BUILD_BASE = {{MET_BUILD_BASE}}
            METPLUS_BASE = {{METPLUS_BASE}}
            MET_LIBRARIES = {{MET_LIBRARIES}}
        {% endif %}

        CONDA_PATH = {{CONDA_PATH}}
        LOGLEVEL = {{LOGLEVEL}}
        PLOT_RESOLUTION = {{PLOT_RESOLUTION|default(100)}}
        {% if SKIP_WRITE|default(False) %}
        SKIP_WRITE = True
        {% endif %}

    [[FETCH_DATA]]
    execution time limit = PT1H
        [[[environment]]]
        ANALYSIS_LENGTH = {{ANALYSIS_LENGTH}}

    [[PARBAKE]]
        script = rose task-run -v --app-key=parbake_recipes
        execution time limit = PT5M
<<<<<<< HEAD
        completion = succeeded and (start_baking or skip_baking)
        [[[environment]]]
            ENCODED_ROSE_SUITE_VARIABLES = {{b64json(ROSE_SUITE_VARIABLES)}}
        [[[outputs]]]
            start_baking='start baking'
            skip_baking='skip baking'
=======
        [[[environment]]]
            ENCODED_ROSE_SUITE_VARIABLES = {{b64json(ROSE_SUITE_VARIABLES)}}
>>>>>>> f0b42120

    [[METPLUS]]
        [[[environment]]]
        {% if METPLUS_GRID_STAT|default(False) %}
            METPLUS_ANA_DIR = {{METPLUS_ANA_DIR}}
            METPLUS_FCST_DIR = {{METPLUS_FCST_DIR}}
            METPLUS_OBS_DIR = {{METPLUS_OBS_DIR}}
            ROSE_APP_OPT_CONF_KEYS = {{METPLUS_OPT_CONFIG_KEYS}}
        {% endif %}

    # Noop tasks to ensure a complete/efficient workflow graph.
    [[DUMMY_TASK]]
    script = true
    execution time limit = PT1M
    run mode = skip

    [[setup_complete]]
    inherit = DUMMY_TASK

    [[fetch_complete]]
    inherit = DUMMY_TASK

    [[cycle_complete]]
    inherit = DUMMY_TASK

    [[validate_environment]]
    # Checks the environment works and the cset command is available.

    [[install_website_skeleton]]
    # Copies the static files that make up the web interface.
        [[[environment]]]
        WEB_DIR = {{WEB_DIR}}

    [[assign_model_colours]]
    # Copies the style file, inserting per-model colour definitions to ensure
    # consistency between the many runs.
    execution time limit = PT5M
        [[[environment]]]
        COLORBAR_FILE = {{COLORBAR_FILE}}
        MODEL_NAMES = {{ b64json(models|map(attribute="name")|list) }}

    {% for model in models %}
    [[fetch_fcst_m{{model["id"]}}]]
    # Fetch data from disk or a file based archival system.
    inherit = FETCH_DATA
    script = rose task-run -v --app-key=fetch_fcst
        [[[environment]]]
        MODEL_IDENTIFIER = {{model["id"]}}
        ROSE_APP_COMMAND_KEY = {{model["data_source"]}}
        DATA_PATH = {{model["data_path"]}}
        DATE_TYPE = {{model["date_type"]}}
        DATA_PERIOD = {{model["data_period"]}}
        ANALYSIS_OFFSET = {{model["analysis_offset"]}}
    {% endfor %}

    {% if SURFACE_SYNOP_OBS %}
    [[fetch_obs]]
    # Fetch observations from the MetDB.
    inherit = FETCH_DATA
    script = rose task-run -v --app-key=fetch_obs
        [[[environment]]]
        MODEL_IDENTIFIER = "OBS"
        ROSE_APP_COMMAND_KEY = "metdb"
        SURFACE_SYNOP_FIELDS = {{SURFACE_SYNOP_FIELDS}}
        SURFACE_SYNOP_INTERVAL = {{SURFACE_SYNOP_INTERVAL}}
        SURFACE_SYNOP_OFFSET = {{SURFACE_SYNOP_OFFSET}}
        WMO_BLOCK_STTN_NMBRS = {{WMO_BLOCK_STTN_NMBRS | default("")}}
        SUBAREA_EXTENT = {{SUBAREA_EXTENT | default("")}}
        OBS_SUBTYPE = "LNDSYB"
    {% endif %}

    [[parbake_recipes]]
    # Parbake all the recipes for this cycle.
    inherit=PARBAKE

    [[parbake_aggregation_recipes]]
    # Parbake all the aggregation recipes.
    inherit=PARBAKE
        [[[environment]]]
        DO_CASE_AGGREGATION = True

    [[bake_recipes]]
    # Bake the parbaked recipes for this cycle.
    script = "$CYLC_WORKFLOW_RUN_DIR/app/bake_recipes/bin/baker.sh"
    execution time limit = PT3H

    [[bake_aggregation_recipes]]
    # Bake the parbaked aggregation recipes.
    script = "$CYLC_WORKFLOW_RUN_DIR/app/bake_recipes/bin/baker.sh"
    execution time limit = PT3H
        [[[environment]]]
        DO_CASE_AGGREGATION = True

    [[housekeeping]]
    # Housekeep input data files.
        [[[environment]]]
        HOUSEKEEPING_MODE = {{HOUSEKEEPING_MODE}}

    [[finish_website]]
    # Updates the workflow info in the web interface.

    [[send_email]]
    # Send email to notify that the workflow is complete.
        [[[environment]]]
        WEB_ADDR = {{WEB_ADDR}}
        WEB_DIR = {{WEB_DIR}}

# Site-specific details that add to or override the core workflow definition.
{% include 'site/' ~ SITE ~ '.cylc' %}<|MERGE_RESOLUTION|>--- conflicted
+++ resolved
@@ -60,12 +60,8 @@
     R1/$ = """
     # Run aggregation recipes.
     setup_complete[^] => parbake_aggregation_recipes
-<<<<<<< HEAD
     fetch_complete & parbake_aggregation_recipes:start_baking? => bake_aggregation_recipes
     parbake_aggregation_recipes:skip_baking? | bake_aggregation_recipes => cycle_complete
-=======
-    fetch_complete & parbake_aggregation_recipes => bake_aggregation_recipes => cycle_complete
->>>>>>> f0b42120
     # Finalise website and cleanup.
     cycle_complete => finish_website => send_email
     cycle_complete => housekeeping
@@ -111,17 +107,12 @@
     [[PARBAKE]]
         script = rose task-run -v --app-key=parbake_recipes
         execution time limit = PT5M
-<<<<<<< HEAD
         completion = succeeded and (start_baking or skip_baking)
         [[[environment]]]
             ENCODED_ROSE_SUITE_VARIABLES = {{b64json(ROSE_SUITE_VARIABLES)}}
         [[[outputs]]]
             start_baking='start baking'
             skip_baking='skip baking'
-=======
-        [[[environment]]]
-            ENCODED_ROSE_SUITE_VARIABLES = {{b64json(ROSE_SUITE_VARIABLES)}}
->>>>>>> f0b42120
 
     [[METPLUS]]
         [[[environment]]]
