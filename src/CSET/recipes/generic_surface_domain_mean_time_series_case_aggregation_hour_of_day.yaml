category: Surface Time Series
<<<<<<< HEAD
title: "Domain mean surface $VARNAME time series \n Aggregation by hour of day"
=======
title: "Domain mean surface $VARNAME time series\n Aggregation by hour of day"
>>>>>>> 921767a2
description: |
  Plots a time series of the domain mean surface $VARNAME by averaging over
  all cases by using a consistent hour of day.

steps:
  - operator: read.read_cubes
    file_paths: $INPUT_PATHS
    model_names: $MODEL_NAME
    constraint:
      operator: constraints.combine_constraints
      varname_constraint:
        operator: constraints.generate_var_constraint
        varname: $VARNAME
      cell_methods_constraint:
        operator: constraints.generate_cell_methods_constraint
        cell_methods: []
      pressure_level_constraint:
        operator: constraints.generate_level_constraint
        coordinate: "pressure"
        levels: []
    subarea_type: $SUBAREA_TYPE
    subarea_extent: $SUBAREA_EXTENT

  - operator: collapse.collapse
    coordinate: [grid_latitude, grid_longitude]
    method: MEAN

  - operator: aggregate.ensure_aggregatable_across_cases

  - operator: collapse.collapse_by_hour_of_day
    method: MEAN

  # Make a single NetCDF with all the data inside it.
  - operator: write.write_cube_to_nc
    overwrite: True

  # Plot the data.
  - operator: plot.plot_line_series
    series_coordinate: hour<|MERGE_RESOLUTION|>--- conflicted
+++ resolved
@@ -1,9 +1,5 @@
 category: Surface Time Series
-<<<<<<< HEAD
-title: "Domain mean surface $VARNAME time series \n Aggregation by hour of day"
-=======
 title: "Domain mean surface $VARNAME time series\n Aggregation by hour of day"
->>>>>>> 921767a2
 description: |
   Plots a time series of the domain mean surface $VARNAME by averaging over
   all cases by using a consistent hour of day.
