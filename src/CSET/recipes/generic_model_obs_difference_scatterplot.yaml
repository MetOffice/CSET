category: Quick Look
title: Difference between modelled field of $VARNAME in model $MODEL_NAME and observation.
description: |
    Plot some observations.

steps:
  - operator: read.read_cubes
    file_paths: $INPUT_PATHS

<<<<<<< HEAD
  - operator: misc.subtraction
    minuend:
        operator: regrid.interpolate_to_point_cube
        fld:
          operator: filters.filter_cubes
          constraint:
            operator: constraints.combine_constraints
            var_constraint:
              operator: constraints.generate_var_constraint
              varname: $VARNAME
            cell_method_constraint:
              operator: constraints.generate_cell_methods_constraint
              cell_methods: []
            # This will require more work. Several fields are stored with muliple
            # cell methods, so generally we want the instantaneous one, but in
            # other cases, the field may be available only with another cell method.
            # In effect, we shall need to match cell methods to diagnostics.
        point_cube:
            operator: filters.filter_cubes
            constraint:
                operator: constraints.generate_var_constraint
                  varname: $OBSVARNAME
    subtrahend:
        operator: filters.filter_cubes
        constraint:
            operator: constraints.generate_var_constraint
            varname: $OBSVARNAME

=======
  - operator: regrid.interpolate_to_point_cube
    fld:
      operator: filters.filter_cubes
      constraint:
        operator: constraints.combine_constraints
        var_constraint:
          operator: constraints.generate_var_constraint
          varname: $VARNAME
        cell_method_constraint:
          operator: constraints.generate_cell_methods_constraint
          cell_methods: []
        # This will require more work. Several fields are stored with multiple
        # cell methods, so generally we want the instantaneous one, but in
        # other cases, the field may be available only with another cell method.
        # In effect, we shall need to match cell methods to diagnostics.
    point_cube:
      operator: filters.filter_cubes
      constraint:
        operator: constraints.generate_var_constraint
        varname: $OBSVARNAME
    output_difference: True
>>>>>>> 7c3a87b6

  - operator: plot.spatial_contour_plot
    sequence_coordinate: time
    projection: $PLOTTING_PROJECTION

  - operator: write.write_cube_to_nc
    overwrite: True<|MERGE_RESOLUTION|>--- conflicted
+++ resolved
@@ -7,7 +7,6 @@
   - operator: read.read_cubes
     file_paths: $INPUT_PATHS
 
-<<<<<<< HEAD
   - operator: misc.subtraction
     minuend:
         operator: regrid.interpolate_to_point_cube
@@ -36,29 +35,6 @@
             operator: constraints.generate_var_constraint
             varname: $OBSVARNAME
 
-=======
-  - operator: regrid.interpolate_to_point_cube
-    fld:
-      operator: filters.filter_cubes
-      constraint:
-        operator: constraints.combine_constraints
-        var_constraint:
-          operator: constraints.generate_var_constraint
-          varname: $VARNAME
-        cell_method_constraint:
-          operator: constraints.generate_cell_methods_constraint
-          cell_methods: []
-        # This will require more work. Several fields are stored with multiple
-        # cell methods, so generally we want the instantaneous one, but in
-        # other cases, the field may be available only with another cell method.
-        # In effect, we shall need to match cell methods to diagnostics.
-    point_cube:
-      operator: filters.filter_cubes
-      constraint:
-        operator: constraints.generate_var_constraint
-        varname: $OBSVARNAME
-    output_difference: True
->>>>>>> 7c3a87b6
 
   - operator: plot.spatial_contour_plot
     sequence_coordinate: time
