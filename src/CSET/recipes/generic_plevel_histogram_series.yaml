--- conflicted
+++ resolved
@@ -10,13 +10,9 @@
   single plot via the single_plot option in the recipe directly.
 
 steps:
-<<<<<<< HEAD
   - operator: read.read_cubes
     model_names: $MODEL_NAME
-=======
-  - operator: read.read_cube
     file_paths: $INPUT_PATHS
->>>>>>> 3e07bd48
     constraint:
       operator: constraints.combine_constraints
       variable_constraint:
