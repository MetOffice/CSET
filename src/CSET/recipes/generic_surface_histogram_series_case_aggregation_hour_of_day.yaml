--- conflicted
+++ resolved
@@ -1,9 +1,5 @@
 category: Histogram
-<<<<<<< HEAD
-title: "Histogram $VARNAME \n Aggregation by hour of day"
-=======
 title: "Histogram $VARNAME\n Aggregation by hour of day"
->>>>>>> 921767a2
 description: |
   Extracts and plots the probability density of surface `$VARNAME`. It uses
   [`plt.hist`](https://matplotlib.org/stable/api/_as_gen/matplotlib.pyplot.hist.html)
