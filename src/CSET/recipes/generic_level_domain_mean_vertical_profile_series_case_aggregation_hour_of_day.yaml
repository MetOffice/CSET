--- conflicted
+++ resolved
@@ -1,9 +1,5 @@
 category: Profiles
-<<<<<<< HEAD
-title: "Domain horizontal mean $VARNAME vertical profile \n Aggregation by hour of day"
-=======
 title: "Domain horizontal mean $VARNAME vertical profile\n Aggregation by hour of day"
->>>>>>> 921767a2
 description: |
   Plots a time series of vertical profiles for the domain mean $VARNAME using a
   $LEVELTYPE coordinate. Multiple cases are aggregated together keeping the
