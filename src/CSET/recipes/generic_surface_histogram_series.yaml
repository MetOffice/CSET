category: Histogram
title: $TITLE_PREFIX $VARNAME Surface Level Histogram Plot
description: |
  Extracts and plots the probability density of surface `$VARNAME`. It uses
  [`plt.hist`](https://matplotlib.org/stable/api/_as_gen/matplotlib.pyplot.hist.html)
  to plot the probability density so that the area under the histogram
  integrates to 1. stacked is set to True so the sum of the histograms is
  normalized to 1.

steps:
<<<<<<< HEAD
  - operator: read.read_cubes
    model_names: $MODEL_NAME
=======
  - operator: read.read_cube
    file_paths: $INPUT_PATHS
>>>>>>> e51ac891
    constraint:
      operator: constraints.combine_constraints
      variable_constraint:
        operator: constraints.generate_var_constraint
        varname: $VARNAME
      cell_methods_constraint:
        operator: constraints.generate_cell_methods_constraint
        cell_methods: []
      pressure_level_constraint:
        operator: constraints.generate_level_constraint
        coordinate: pressure
        levels: []

  - operator: write.write_cube_to_nc
    overwrite: True

  - operator: plot.plot_histogram_series
    sequence_coordinate: time<|MERGE_RESOLUTION|>--- conflicted
+++ resolved
@@ -8,13 +8,9 @@
   normalized to 1.
 
 steps:
-<<<<<<< HEAD
-  - operator: read.read_cubes
-    model_names: $MODEL_NAME
-=======
   - operator: read.read_cube
     file_paths: $INPUT_PATHS
->>>>>>> e51ac891
+    model_names: $MODEL_NAME
     constraint:
       operator: constraints.combine_constraints
       variable_constraint:
