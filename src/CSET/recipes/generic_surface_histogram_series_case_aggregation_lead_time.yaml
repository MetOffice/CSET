category: Histogram
title: $TITLE_PREFIX $VARNAME Surface Level Histogram Plot case aggregation by lead time
description: |
  Extracts and plots the probability density of surface `$VARNAME`. It uses
  [`plt.hist`](https://matplotlib.org/stable/api/_as_gen/matplotlib.pyplot.hist.html)
  to plot the probability density so that the area under the histogram
  integrates to 1. stacked is set to True so the sum of the histograms is
  normalized to 1. Case aggregation occurs by putting all of the data into
  one histogram whilst still providing a single cube to the histogram operator.

steps:
  - operator: read.read_cubes
<<<<<<< HEAD
    model_names: $MODEL_NAME
=======
    file_paths: $INPUT_PATHS
>>>>>>> e51ac891
    constraint:
      operator: constraints.combine_constraints
      variable_constraint:
        operator: constraints.generate_var_constraint
        varname: $VARNAME
      pressure_level_constraint:
        operator: constraints.generate_level_constraint
        coordinate: pressure
        levels: []

  - operator: aggregate.ensure_aggregatable_across_cases

  - operator: write.write_cube_to_nc
    overwrite: True

  - operator: plot.plot_histogram_series
    sequence_coordinate: forecast_period<|MERGE_RESOLUTION|>--- conflicted
+++ resolved
@@ -10,11 +10,8 @@
 
 steps:
   - operator: read.read_cubes
-<<<<<<< HEAD
+    file_paths: $INPUT_PATHS
     model_names: $MODEL_NAME
-=======
-    file_paths: $INPUT_PATHS
->>>>>>> e51ac891
     constraint:
       operator: constraints.combine_constraints
       variable_constraint:
