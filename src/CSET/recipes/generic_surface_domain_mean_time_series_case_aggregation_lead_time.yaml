<<<<<<< HEAD
category: Time Series
title: Domain mean surface $VARNAME time series case aggregation by lead time
=======
category: Surface Time Series
title: $MODEL_NAME Domain mean surface $VARNAME time series aggregation by lead time
>>>>>>> ff98a18d
description: |
  Plots a time series of the domain mean surface $VARNAME by averaging over
  all cases by using a consistent lead time.

steps:
  - operator: read.read_cubes
    file_paths: $INPUT_PATHS
    model_names: $MODEL_NAME
    constraint:
      operator: constraints.combine_constraints
      varname_constraint:
        operator: constraints.generate_var_constraint
        varname: $VARNAME
      cell_methods_constraint:
        operator: constraints.generate_cell_methods_constraint
        cell_methods: []
      pressure_level_constraint:
        operator: constraints.generate_level_constraint
        coordinate: "pressure"
        levels: []

  - operator: collapse.collapse
    coordinate: [grid_latitude, grid_longitude]
    method: MEAN

  - operator: aggregate.ensure_aggregatable_across_cases

  - operator: collapse.collapse
    coordinate: "forecast_reference_time"
    method: MEAN

  # Make a single NetCDF with all the data inside it.
  - operator: write.write_cube_to_nc
    overwrite: True

  # Plot the data.
  - operator: plot.plot_line_series
    series_coordinate: forecast_period<|MERGE_RESOLUTION|>--- conflicted
+++ resolved
@@ -1,10 +1,5 @@
-<<<<<<< HEAD
-category: Time Series
-title: Domain mean surface $VARNAME time series case aggregation by lead time
-=======
 category: Surface Time Series
-title: $MODEL_NAME Domain mean surface $VARNAME time series aggregation by lead time
->>>>>>> ff98a18d
+title: Domain mean surface $VARNAME time series aggregation by lead time
 description: |
   Plots a time series of the domain mean surface $VARNAME by averaging over
   all cases by using a consistent lead time.
