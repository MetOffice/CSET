--- conflicted
+++ resolved
@@ -1,9 +1,5 @@
 category: Surface Time Series
-<<<<<<< HEAD
-title: $MODEL_NAME Domain mean surface $VARNAME time series aggregation by lead time
-=======
 title: Domain mean surface $VARNAME time series aggregation by lead time
->>>>>>> 7e12d834
 description: |
   Plots a time series of the domain mean surface $VARNAME by averaging over
   all cases by using a consistent lead time.
