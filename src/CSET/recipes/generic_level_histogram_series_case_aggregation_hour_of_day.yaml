category: Histogram
<<<<<<< HEAD
title: "Histogram $VARNAME $LEVELTYPE $LEVEL \n Aggregation by hour of day"
=======
title: "Histogram $VARNAME $LEVELTYPE $LEVEL\n Aggregation by hour of day"
>>>>>>> 921767a2
description: |
  Extracts and plots the probability density of $VARNAME from a
  file at $LEVELTYPE level $LEVEL of $MODEL_NAME. It uses
  [`plt.hist`](https://matplotlib.org/stable/api/_as_gen/matplotlib.pyplot.hist.html)
  to plot the probability density so that the area under the histogram
  integrates to 1. `stacked` is set to True so the sum of the histograms is
  normalized to 1. In case of ensemble data choose from postage stamp plot or
  single plot via the single_plot option in the recipe directly. Case
  aggregation occurs by putting all of the data into one histogram whilst still
  providing a single cube to the histogram operator.

steps:
  - operator: read.read_cubes
    file_paths: $INPUT_PATHS
    model_names: $MODEL_NAME
    constraint:
      operator: constraints.combine_constraints
      variable_constraint:
        operator: constraints.generate_var_constraint
        varname: $VARNAME
      level_constraint:
        operator: constraints.generate_level_constraint
        coordinate: $LEVELTYPE
        levels: $LEVEL

  - operator: aggregate.ensure_aggregatable_across_cases

  - operator: collapse.collapse_by_hour_of_day
    method: MEAN

  - operator: plot.plot_histogram_series
    sequence_coordinate: hour
    # stamp_coordinate and single_plot optional and only required for ensemble data
    stamp_coordinate: "realization"
    single_plot: False

  - operator: write.write_cube_to_nc
    overwrite: True<|MERGE_RESOLUTION|>--- conflicted
+++ resolved
@@ -1,9 +1,5 @@
 category: Histogram
-<<<<<<< HEAD
-title: "Histogram $VARNAME $LEVELTYPE $LEVEL \n Aggregation by hour of day"
-=======
 title: "Histogram $VARNAME $LEVELTYPE $LEVEL\n Aggregation by hour of day"
->>>>>>> 921767a2
 description: |
   Extracts and plots the probability density of $VARNAME from a
   file at $LEVELTYPE level $LEVEL of $MODEL_NAME. It uses
