--- conflicted
+++ resolved
@@ -1,9 +1,5 @@
 category: Histogram
-<<<<<<< HEAD
-title: "Histogram $VARNAME $LEVELTYPE $LEVEL \n Aggregation by validity time"
-=======
 title: "Histogram $VARNAME $LEVELTYPE $LEVEL\n Aggregation by validity time"
->>>>>>> 921767a2
 description: |
   Extracts and plots the probability density of $VARNAME from a
   file at $LEVELTYPE level $LEVEL of $MODEL_NAME. It uses
