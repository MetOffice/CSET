--- conflicted
+++ resolved
@@ -608,45 +608,7 @@
             # Skip if times don't need fixing.
             if time_points[0].minute == 0 and time_points[0].second == 0:
                 return
-<<<<<<< HEAD
             if time_points[0].minute == 30 and time_points[0].second == 0:
-=======
-
-            # Subtract 1 minute from each time point.
-            new_time_points = time_points - datetime.timedelta(minutes=1)
-
-            # Convert back to numeric values using the original time unit.
-            new_time_values = time_unit.date2num(new_time_points)
-
-            # Replace the time coordinate with corrected values.
-            time_coord.points = new_time_values
-
-            # Recompute forecast_period with corrected values.
-            if cube.coord("forecast_period"):
-                fcst_prd_points = cube.coord("forecast_period").points
-                new_fcst_points = time_unit.num2date(
-                    fcst_prd_points
-                ) - datetime.timedelta(minutes=1)
-                cube.coord("forecast_period").points = time_unit.date2num(
-                    new_fcst_points
-                )
-    except KeyError:
-        pass
-
-
-def _fix_um_radtime_prehour(cube: iris.cube.Cube):
-    """Fix radiation which is output 1 minute before every hour."""
-    try:
-        if cube.attributes["STASH"] == "m01s01i207":
-            time_coord = cube.coord("time")
-
-            # Convert time points to datetime objects
-            time_unit = time_coord.units
-            time_points = time_unit.num2date(time_coord.points)
-
-            # Skip if times don't need fixing.
-            if time_points[0].minute != 59:
->>>>>>> 00abb692
                 return
 
             # Subtract time difference from the hour from each time point
@@ -662,22 +624,23 @@
                 - datetime.timedelta(seconds=n_second)
             )
 
-            # Convert back to numeric values using the original time unit
+            # Convert back to numeric values using the original time unit.
             new_time_values = time_unit.date2num(new_time_points)
 
-            # Replace the time coordinate with updated values
+            # Replace the time coordinate with updated values.
             time_coord.points = new_time_values
 
             # Recompute forecast_period with corrected values.
             if cube.coord("forecast_period"):
                 fcst_prd_points = cube.coord("forecast_period").points
-                new_fcst_points = time_unit.num2date(
-                    fcst_prd_points
-                ) + datetime.timedelta(minutes=1)
+                new_fcst_points = (
+                    time_unit.num2date(fcst_prd_points)
+                    - datetime.timedelta(minutes=n_minute)
+                    - datetime.timedelta(seconds=n_second)
+                )
                 cube.coord("forecast_period").points = time_unit.date2num(
                     new_fcst_points
                 )
-
     except KeyError:
         pass
 
