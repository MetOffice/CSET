--- conflicted
+++ resolved
@@ -371,13 +371,7 @@
         _normalise_var0_varname(cube)
         _fix_spatial_coords_callback(cube)
         _fix_pressure_coord_callback(cube)
-<<<<<<< HEAD
-        _fix_um_radtime_prehour(cube)
-        _fix_um_radtime_posthour(cube)
-=======
-        _lfric_normalise_varname(cube)
         _fix_um_radtime(cube)
->>>>>>> f1ade097
         _fix_um_lightning(cube)
         _lfric_time_callback(cube)
         _lfric_forecast_period_standard_name_callback(cube)
