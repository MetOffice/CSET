--- conflicted
+++ resolved
@@ -726,57 +726,13 @@
         ]:
             time_coord = cube.coord("time")
 
-            print(cube)
-            print("hello")
-            print(cube.coord("time"))
-            print(cube.coord("forecast_period"))
-            print(cube.coord("forecast_period").points)
             # Convert time points to datetime objects
             time_unit = time_coord.units
             time_points = time_unit.num2pydate(time_coord.points)
-            print(time_points[0].minute, time_points[0].second)
             # Skip if times don't need fixing.
             if time_points[0].minute == 0 and time_points[0].second == 0:
                 return
-<<<<<<< HEAD
             if time_points[0].minute == 30 and time_points[0].second == 0:
-=======
-
-            # Subtract 1 minute from each time point.
-            new_time_points = time_points - datetime.timedelta(minutes=1)
-
-            # Convert back to numeric values using the original time unit.
-            new_time_values = time_unit.date2num(new_time_points)
-
-            # Replace the time coordinate with corrected values.
-            time_coord.points = new_time_values
-
-            # Recompute forecast_period with corrected values.
-            if cube.coord("forecast_period"):
-                fcst_prd_points = cube.coord("forecast_period").points
-                new_fcst_points = time_unit.num2date(
-                    fcst_prd_points
-                ) - datetime.timedelta(minutes=1)
-                cube.coord("forecast_period").points = time_unit.date2num(
-                    new_fcst_points
-                )
-    except KeyError:
-        pass
-
-
-def _fix_um_radtime_prehour(cube: iris.cube.Cube):
-    """Fix radiation which is output 1 minute before every hour."""
-    try:
-        if cube.attributes["STASH"] == "m01s01i207":
-            time_coord = cube.coord("time")
-
-            # Convert time points to datetime objects
-            time_unit = time_coord.units
-            time_points = time_unit.num2date(time_coord.points)
-
-            # Skip if times don't need fixing.
-            if time_points[0].minute != 59:
->>>>>>> 00abb692
                 return
 
             # Subtract N minute from each time point
@@ -790,25 +746,54 @@
                 - datetime.timedelta(seconds=n_second)
             )
 
+            # Convert back to numeric values using the original time unit.
+            new_time_values = time_unit.date2num(new_time_points)
+
+            # Replace the time coordinate with corrected values.
+            time_coord.points = new_time_values
+
+            # Recompute forecast_period with corrected values.
+            try:
+                if cube.coord("forecast_period"):
+                    fcst_prd_points = cube.coord("forecast_period").points
+                    new_fcst_points = (
+                        time_unit.num2pydate(fcst_prd_points)
+                        - datetime.timedelta(minutes=n_minute)
+                        - datetime.timedelta(seconds=n_second)
+                    )
+                    cube.coord("forecast_period").points = time_unit.date2num(
+                        new_fcst_points
+                    )
+            except KeyError:
+                pass
+
+
+def _fix_um_radtime_prehour(cube: iris.cube.Cube):
+    """Fix radiation which is output 1 minute before every hour."""
+    try:
+        if cube.attributes["STASH"] == "m01s01i207":
+            time_coord = cube.coord("time")
+
+            # Convert time points to datetime objects
+            time_unit = time_coord.units
+            time_points = time_unit.num2date(time_coord.points)
+
+            # Skip if times don't need fixing.
+            if time_points[0].minute != 59:
+                return
+
+            # Add 1 minute from each time point
+            new_time_points = time_points + datetime.timedelta(minutes=1)
+
             # Convert back to numeric values using the original time unit
             new_time_values = time_unit.date2num(new_time_points)
 
-            # Replace the time coordinate with corrected values.
+            # Replace the time coordinate with corrected values
             time_coord.points = new_time_values
 
             # Recompute forecast_period with corrected values.
             if cube.coord("forecast_period"):
                 fcst_prd_points = cube.coord("forecast_period").points
-<<<<<<< HEAD
-                new_fcst_points = (
-                    time_unit.num2pydate(fcst_prd_points)
-                    - datetime.timedelta(minutes=n_minute)
-                    - datetime.timedelta(seconds=n_second)
-                )
-                cube.coord("forecast_period").points = time_unit.date2num(
-                    new_fcst_points
-                )
-=======
                 new_fcst_points = time_unit.num2date(
                     fcst_prd_points
                 ) + datetime.timedelta(minutes=1)
@@ -818,7 +803,6 @@
 
     except KeyError:
         pass
->>>>>>> 00abb692
 
 
 def _fix_um_lightning(cube: iris.cube.Cube):
@@ -901,11 +885,7 @@
     expected coordinates, and so we cannot aggregate over case studies without this
     metadata. This callback fixes these issues.
 
-<<<<<<< HEAD
-    This callback also ensures all time coordinates are referenced as seconds since
-=======
     This callback also ensures all time coordinates are referenced as hours since
->>>>>>> 00abb692
     1970-01-01 00:00:00 for consistency across different model inputs.
 
     Notes
@@ -915,10 +895,7 @@
     # Construct forecast_reference time if it doesn't exist.
     try:
         tcoord = cube.coord("time")
-<<<<<<< HEAD
         # Set time coordinate to common basis "hours since 1970"
-=======
->>>>>>> 00abb692
         try:
             tcoord.convert_units("hours since 1970-01-01 00:00:00")
         except ValueError:
