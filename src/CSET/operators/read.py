# © Crown copyright, Met Office (2022-2025) and CSET contributors.
#
# Licensed under the Apache License, Version 2.0 (the "License");
# you may not use this file except in compliance with the License.
# You may obtain a copy of the License at
#
#     http://www.apache.org/licenses/LICENSE-2.0
#
# Unless required by applicable law or agreed to in writing, software
# distributed under the License is distributed on an "AS IS" BASIS,
# WITHOUT WARRANTIES OR CONDITIONS OF ANY KIND, either express or implied.
# See the License for the specific language governing permissions and
# limitations under the License.

"""Operators for reading various types of files from disk."""

import ast
import datetime
import functools
import glob
import itertools
import logging
import warnings
from pathlib import Path

import iris
import iris.coords
import iris.cube
import iris.exceptions
import iris.util
import numpy as np
from iris.analysis.cartography import rotate_pole

from CSET._common import iter_maybe
from CSET.operators._stash_to_lfric import STASH_TO_LFRIC
from CSET.operators._utils import get_cube_yxcoordname


class NoDataWarning(UserWarning):
    """Warning that no data has been loaded."""


def read_cube(
    file_paths: list[str] | str,
    constraint: iris.Constraint = None,
    model_names: list[str] | str | None = None,
    subarea_type: str = None,
    subarea_extent: list[float] = None,
    **kwargs,
) -> iris.cube.Cube:
    """Read a single cube from files.

    Read operator that takes a path string (can include shell-style glob
    patterns), and loads the cube matching the constraint. If any paths point to
    directory, all the files contained within are loaded.

    Ensemble data can also be loaded. If it has a realization coordinate
    already, it will be directly used. If not, it will have its member number
    guessed from the filename, based on one of several common patterns. For
    example the pattern *emXX*, where XX is the realization.

    Deterministic data will be loaded with a realization of 0, allowing it to be
    processed in the same way as ensemble data.

    Arguments
    ---------
    file_paths: str | list[str]
        Path or paths to where .pp/.nc files are located
    constraint: iris.Constraint | iris.ConstraintCombination, optional
        Constraints to filter data by. Defaults to unconstrained.
    model_names: str | list[str], optional
        Names of the models that correspond to respective paths in file_paths.
    subarea_type: "realworld" | "modelrelative", optional
        Whether to constrain data by model relative coordinates or real world
        coordinates.
    subarea_extent: list, optional
        List of coordinates to constraint data by, in order lower latitude,
        upper latitude, lower longitude, upper longitude.

    Returns
    -------
    cubes: iris.cube.Cube
        Cube loaded

    Raises
    ------
    FileNotFoundError
        If the provided path does not exist
    ValueError
        If the constraint doesn't produce a single cube.
    """
    cubes = read_cubes(
        file_paths=file_paths,
        constraint=constraint,
        model_names=model_names,
        subarea_type=subarea_type,
        subarea_extent=subarea_extent,
    )
    # Check filtered cubes is a CubeList containing one cube.
    if len(cubes) == 1:
        return cubes[0]
    else:
        raise ValueError(
            f"Constraint doesn't produce single cube: {constraint}\n{cubes}"
        )


def read_cubes(
    file_paths: list[str] | str,
    constraint: iris.Constraint | None = None,
    model_names: str | list[str] | None = None,
    subarea_type: str = None,
    subarea_extent: list = None,
    **kwargs,
) -> iris.cube.CubeList:
    """Read cubes from files.

    Read operator that takes a path string (can include shell-style glob
    patterns), and loads the cubes matching the constraint. If any paths point
    to directory, all the files contained within are loaded.

    Ensemble data can also be loaded. If it has a realization coordinate
    already, it will be directly used. If not, it will have its member number
    guessed from the filename, based on one of several common patterns. For
    example the pattern *emXX*, where XX is the realization.

    Deterministic data will be loaded with a realization of 0, allowing it to be
    processed in the same way as ensemble data.

    Data output by XIOS (such as LFRic) has its per-file metadata removed so
    that the cubes merge across files.

    Arguments
    ---------
    file_paths: str | list[str]
        Path or paths to where .pp/.nc files are located. Can include globs.
    constraint: iris.Constraint | iris.ConstraintCombination, optional
        Constraints to filter data by. Defaults to unconstrained.
    model_names: str | list[str], optional
        Names of the models that correspond to respective paths in file_paths.
    subarea_type: str, optional
        Whether to constrain data by model relative coordinates or real world
        coordinates.
    subarea_extent: list[float], optional
        List of coordinates to constraint data by, in order lower latitude,
        upper latitude, lower longitude, upper longitude.

    Returns
    -------
    cubes: iris.cube.CubeList
        Cubes loaded after being merged and concatenated.

    Raises
    ------
    FileNotFoundError
        If the provided path does not exist
    """
    # Get iterable of paths. Each path corresponds to 1 model.
    paths = iter_maybe(file_paths)
    model_names = iter_maybe(model_names)

    # Check we have appropriate number of model names.
    if model_names != (None,) and len(model_names) != len(paths):
        raise ValueError(
            f"The number of model names ({len(model_names)}) should equal "
            f"the number of paths given ({len(paths)})."
        )

    # Load the data for each model into a CubeList per model.
    model_cubes = (
        _load_model(path, name, constraint)
        for path, name in itertools.zip_longest(paths, model_names, fillvalue=None)
    )

    # Split out first model's cubes and mark it as the base for comparisons.
    cubes = next(model_cubes)
    for cube in cubes:
        # Use 1 to indicate True, as booleans can't be saved in NetCDF attributes.
        cube.attributes["cset_comparison_base"] = 1

    # Load the rest of the models.
    cubes.extend(itertools.chain.from_iterable(model_cubes))

    # Unify time units so different case studies can merge.
    iris.util.unify_time_units(cubes)

    # Select sub region.
    cubes = _cutout_cubes(cubes, subarea_type, subarea_extent)
    # Merge and concatenate cubes now metadata has been fixed.
    cubes = cubes.merge()
    cubes = cubes.concatenate()

    # Ensure dimension coordinates are bounded.
    for cube in cubes:
        for dim_coord in cube.coords(dim_coords=True):
            # Iris can't guess the bounds of a scalar coordinate.
            if not dim_coord.has_bounds() and dim_coord.shape[0] > 1:
                dim_coord.guess_bounds()

    logging.info("Loaded cubes: %s", cubes)
    if len(cubes) == 0:
        warnings.warn(
            "No cubes loaded, check your constraints!", NoDataWarning, stacklevel=2
        )
    return cubes


def _load_model(
    paths: str | list[str],
    model_name: str | None,
    constraint: iris.Constraint | None,
) -> iris.cube.CubeList:
    """Load a single model's data into a CubeList."""
    input_files = _check_input_files(paths)
    # If unset, a constraint of None lets everything be loaded.
    logging.debug("Constraint: %s", constraint)
    cubes = iris.load(
        input_files, constraint, callback=_create_callback(is_ensemble=False)
    )
    # Reload with ensemble handling if needed.
    if _is_ensemble(cubes):
        cubes = iris.load(
            input_files, constraint, callback=_create_callback(is_ensemble=True)
        )

    # Add model_name attribute to each cube to make it available at any further
    # step without needing to pass it as function parameter.
    if model_name is not None:
        for cube in cubes:
            cube.attributes["model_name"] = model_name
    return cubes


def _check_input_files(input_paths: str | list[str]) -> list[Path]:
    """Get an iterable of files to load, and check that they all exist.

    Arguments
    ---------
    input_paths: list[str]
        List of paths to input files or directories. The path may itself contain
        glob patterns, but unlike in shells it will match directly first.

    Returns
    -------
    list[Path]
        A list of files to load.

    Raises
    ------
    FileNotFoundError:
        If the provided arguments don't resolve to at least one existing file.
    """
    files = []
    for raw_filename in iter_maybe(input_paths):
        # Match glob-like files first, if they exist.
        raw_path = Path(raw_filename)
        if raw_path.is_file():
            files.append(raw_path)
        else:
            for input_path in glob.glob(raw_filename):
                # Convert string paths into Path objects.
                input_path = Path(input_path)
                # Get the list of files in the directory, or use it directly.
                if input_path.is_dir():
                    logging.debug("Checking directory '%s' for files")
                    files.extend(p for p in input_path.iterdir() if p.is_file())
                else:
                    files.append(input_path)

    files.sort()
    logging.info("Loading files:\n%s", "\n".join(str(path) for path in files))
    if len(files) == 0:
        raise FileNotFoundError(f"No files found for {input_paths}")
    return files


def _cutout_cubes(
    cubes: iris.cube.CubeList,
    subarea_type: str | None,
    subarea_extent: list[float, float, float, float],
):
    """Cut out a subarea from a CubeList."""
    if subarea_type is None:
        logging.debug("Subarea selection is disabled.")
        return cubes

    if subarea_type not in ["realworld", "modelrelative", "gridcells"]:
        raise ValueError("Unknown subarea_type:", subarea_type)

    # If selected, cutout according to number of grid cells to trim from each edgei
    import CSET.operators._utils as utils

    if subarea_type == "gridcells":
        logging.debug(
            "User requested LowerTrim: %s LeftTrim: %s UpperTrim: %s RightTrim: %s",
            subarea_extent[0],
            subarea_extent[1],
            subarea_extent[2],
            subarea_extent[3],
        )
        cutout_cubes = iris.cube.CubeList()
        # Find spatial coordinates
        for cube in cubes:
            y_name, x_name = utils.get_cube_yxcoordname(cube)
            ny = utils.get_cube_coordindex(cube, y_name)
            nx = utils.get_cube_coordindex(cube, x_name)
            nlat = cube.shape[ny]
            nlon = cube.shape[nx]
            n_lower = subarea_extent[0]
            n_left = subarea_extent[1]
            n_upper = nlat - subarea_extent[2]
            n_right = nlon - subarea_extent[3]
            if len(cube.shape) == 2:
                cutout_cubes.append(cube[n_lower:n_upper, n_left:n_right])
            if len(cube.shape) == 3:
                cutout_cubes.append(cube[:, n_lower:n_upper, n_left:n_right])
            if len(cube.shape) == 4:
                cutout_cubes.append(cube[:, :, n_lower:n_upper, n_left:n_right])

        return cutout_cubes

    # If not gridcells, cutout by requested geographic area.
    logging.debug(
        "User requested LLat: %s ULat: %s LLon: %s ULon: %s",
        subarea_extent[0],
        subarea_extent[1],
        subarea_extent[2],
        subarea_extent[3],
    )
    cutout_cubes = iris.cube.CubeList()

    for cube in cubes:
        # Define cutout region using user provided coordinates.
        cutout_coords = {
            "lat": np.array(subarea_extent[0:2]),
            "lon": np.array(subarea_extent[2:4]),
        }
        lat_name, lon_name = get_cube_yxcoordname(cube)
        coord_system = cube.coord(lat_name).coord_system
        # If the coordinate system is rotated we convert coordinates into
        # model-relative coordinates to extract the appropriate cutout.
        if subarea_type == "realworld" and isinstance(
            coord_system, iris.coord_systems.RotatedGeogCS
        ):
            rotated_lons, rotated_lats = rotate_pole(
                cutout_coords["lon"],
                cutout_coords["lat"],
                pole_lon=coord_system.grid_north_pole_longitude,
                pole_lat=coord_system.grid_north_pole_latitude,
            )
            cutout_coords = {"lat": rotated_lats, "lon": rotated_lons}

        # Test if SUBAREA_EXTENT sits entirely within available data region
        # If no area of overlap cube.intersection will return
        # non-descriptive index 0 is out of bounds error.
        lon_min = cube.coord(lon_name).points.min()
        lon_max = cube.coord(lon_name).points.max()
        lat_min = cube.coord(lat_name).points.min()
        lat_max = cube.coord(lat_name).points.max()
        if (
            (cutout_coords["lon"].min() < lon_min)
            or (cutout_coords["lon"].max() > lon_max)
            or (cutout_coords["lat"].min() < lat_min)
            or (cutout_coords["lat"].max() > lat_max)
        ):
            logging.warning(
                "User requested LLat: %s ULat: %s LLon: %s ULon: %s",
                cutout_coords["lat"].min(),
                cutout_coords["lat"].max(),
                cutout_coords["lon"].min(),
                cutout_coords["lon"].max(),
            )
            logging.warning(
                "Data region LLat: %s ULat: %s LLon: %s ULon: %s",
                lat_min,
                lat_max,
                lon_min,
                lon_max,
            )
            raise ValueError(
                "Cutout region requested not within data area. "
                "Check and update SUBAREA_EXTENT."
            )

        # Do cutout and add to cutout_cubes.
        logging.debug("Cutting out coords %s", cutout_coords)
        intersection_args = {
            lat_name: cutout_coords["lat"],
            lon_name: cutout_coords["lon"],
        }
        cutout_cubes.append(cube.intersection(**intersection_args))

    return cutout_cubes


def _is_ensemble(cubelist: iris.cube.CubeList) -> bool:
    """Test if a CubeList is likely to be ensemble data.

    If cubes either have a realization dimension, or there are multiple files
    for the same time-step, we can assume it is ensemble data.
    """
    unique_cubes = set()
    for cube in cubelist:
        # Ignore realization of 0, as that is given to deterministic data.
        if cube.coords("realization") and any(cube.coord("realization").points != 0):
            return True
        # Compare XML representation of cube structure check for duplicates.
        cube_content = cube.xml()
        if cube_content in unique_cubes:
            logging.info("Ensemble data loaded.")
            return True
        else:
            unique_cubes.add(cube_content)
    logging.info("Deterministic data loaded.")
    return False


def _create_callback(is_ensemble: bool) -> callable:
    """Compose together the needed callbacks into a single function."""

    def callback(cube: iris.cube.Cube, field, filename: str):
        if is_ensemble:
            _ensemble_callback(cube, field, filename)
        else:
            _deterministic_callback(cube, field, filename)

        _um_normalise_callback(cube, field, filename)
        _lfric_normalise_callback(cube, field, filename)
        _lfric_time_coord_fix_callback(cube, field, filename)
        _longitude_fix_callback(cube, field, filename)
        _lfric_normalise_varname(cube)
        _fix_spatial_coords_callback(cube)
        _fix_pressure_coord_callback(cube)
        # _lfric_normalise_varname(cube)
        # _fix_um_radtime_prehour(cube)
        _fix_um_radtime_posthour(cube)
        _fix_um_lightning(cube)
        _lfric_time_callback(cube)
        _lfric_forecast_period_standard_name_callback(cube)

    return callback


def _ensemble_callback(cube, field, filename):
    """Add a realization coordinate to a cube.

    Uses the filename to add an ensemble member ('realization') to each cube.
    Assumes data is formatted enuk_um_0XX/enukaa_pd0HH.pp where XX is the
    ensemble member.

    Arguments
    ---------
    cube: Cube
        ensemble member cube
    field
        Raw data variable, unused.
    filename: str
        filename of ensemble member data
    """
    if not cube.coords("realization"):
        if "em" in filename:
            # Assuming format is *emXX*
            loc = filename.find("em") + 2
            member = np.int32(filename[loc : loc + 2])
        else:
            # Assuming raw fields files format is enuk_um_0XX/enukaa_pd0HH
            member = np.int32(filename[-15:-13])

        cube.add_aux_coord(iris.coords.AuxCoord(member, standard_name="realization"))


def _deterministic_callback(cube, field, filename):
    """Give deterministic cubes a realization of 0.

    This means they can be handled in the same way as ensembles through the rest
    of the code.
    """
    # Only add if realization coordinate does not exist.
    if not cube.coords("realization"):
        cube.add_aux_coord(
            iris.coords.AuxCoord(np.int32(0), standard_name="realization", units="1")
        )


@functools.lru_cache(None)
def _warn_once(msg):
    """Print a warning message, skipping recent duplicates."""
    logging.warning(msg)


def _um_normalise_callback(cube: iris.cube.Cube, field, filename):
    """Normalise UM STASH variable long names to LFRic variable names.

    Note standard names will remain associated with cubes where different.
    Long name will be used consistently in output filename and titles.
    """
    # Convert STASH to LFRic variable name
    if "STASH" in cube.attributes:
        stash = cube.attributes["STASH"]
        try:
            (name, grid) = STASH_TO_LFRIC[str(stash)]
            cube.long_name = name
        except KeyError:
            # Don't change cubes with unknown stash codes.
            _warn_once(
                f"Unknown STASH code: {stash}. Please check file stash_to_lfric.py to update."
            )


def _lfric_normalise_callback(cube: iris.cube.Cube, field, filename):
    """Normalise attributes that prevents LFRic cube from merging.

    The uuid and timeStamp relate to the output file, as saved by XIOS, and has
    no relation to the data contained. These attributes are removed.

    The um_stash_source is a list of STASH codes for when an LFRic field maps to
    multiple UM fields, however it can be encoded in any order. This attribute
    is sorted to prevent this. This attribute is only present in LFRic data that
    has been converted to look like UM data.
    """
    # Remove unwanted attributes.
    cube.attributes.pop("timeStamp", None)
    cube.attributes.pop("uuid", None)
    cube.attributes.pop("name", None)

    # Sort STASH code list.
    stash_list = cube.attributes.get("um_stash_source")
    if stash_list:
        # Parse the string as a list, sort, then re-encode as a string.
        cube.attributes["um_stash_source"] = str(sorted(ast.literal_eval(stash_list)))


def _lfric_time_coord_fix_callback(cube: iris.cube.Cube, field, filename):
    """Ensure the time coordinate is a DimCoord rather than an AuxCoord.

    The coordinate is converted and replaced if not. SLAMed LFRic data has this
    issue, though the coordinate satisfies all the properties for a DimCoord.
    Scalar time values are left as AuxCoords.
    """
    # This issue seems to come from iris's handling of NetCDF files where time
    # always ends up as an AuxCoord.
    if cube.coords("time"):
        time_coord = cube.coord("time")
        if (
            not isinstance(time_coord, iris.coords.DimCoord)
            and len(cube.coord_dims(time_coord)) == 1
        ):
            iris.util.promote_aux_coord_to_dim_coord(cube, time_coord)

    # Force single-valued coordinates to be scalar coordinates.
    return iris.util.squeeze(cube)


def _longitude_fix_callback(cube: iris.cube.Cube, field, filename):
    """Check longitude coordinates are in the range -180 deg to 180 deg.

    This is necessary if comparing two models with different conventions --
    for example, models where the prime meridian is defined as 0 deg or
    360 deg. If not in the range -180 deg to 180 deg, we wrap the longitude
    so that it falls in this range.
    """
    import CSET.operators._utils as utils

    try:
        y, x = utils.get_cube_yxcoordname(cube)
    except ValueError:
        # Don't modify non-spatial cubes.
        return cube

    long_coord = cube.coord(x)
    long_points = long_coord.points.copy()
    long_centre = np.median(long_points)
    while long_centre <= -175.0:
        long_centre += 180.0
        long_points += 180.0
    while long_centre > 175.0:
        long_centre -= 180.0
        long_points -= 180.0
    long_coord.points = long_points

    if long_coord.has_bounds() and np.size(long_coord) > 1:
        long_coord.bounds = None
        long_coord.guess_bounds()

    return cube


def _fix_spatial_coords_callback(cube: iris.cube.Cube):
    """Check latitude and longitude coordinates name.

    This is necessary as some models define their grid as 'grid_latitude' and 'grid_longitude'
    and this means that recipes will fail - particularly if the user is comparing multiple models
    where the spatial coordinate names differ.
    """
    import CSET.operators._utils as utils

    # Check if cube is spatial.
    if not utils.is_spatialdim(cube):
        # Don't modify non-spatial cubes.
        return cube

    # Get spatial coords and dimension index.
    y_name, x_name = utils.get_cube_yxcoordname(cube)
    ny = utils.get_cube_coordindex(cube, y_name)
    nx = utils.get_cube_coordindex(cube, x_name)

    # Translate [grid_latitude, grid_longitude] to an unrotated 1-d DimCoord
    # [latitude, longitude] for instances where rotated_pole=90.0
    if "grid_latitude" in [coord.name() for coord in cube.coords(dim_coords=True)]:
        coord_system = cube.coord("grid_latitude").coord_system
        pole_lat = coord_system.grid_north_pole_latitude
        if pole_lat == 90.0:
            lats = cube.coord("grid_latitude").points
            lons = cube.coord("grid_longitude").points

            cube.remove_coord("grid_latitude")
            cube.add_dim_coord(
                iris.coords.DimCoord(
                    lats,
                    standard_name="latitude",
                    var_name="latitude",
                    units="degrees",
                    coord_system=iris.coord_systems.GeogCS(6371229.0),
                ),
                ny,
            )
            y_name = "latitude"
            cube.remove_coord("grid_longitude")
            cube.add_dim_coord(
                iris.coords.DimCoord(
                    lons,
                    standard_name="longitude",
                    var_name="longitude",
                    units="degrees",
                    coord_system=iris.coord_systems.GeogCS(6371229.0),
                ),
                nx,
            )
            x_name = "longitude"

    # Create additional AuxCoord [grid_latitude, grid_longitude] with
    # rotated pole attributes for cases with [lat, lon] inputs
    if y_name in ["latitude"] and cube.coord(y_name).units in [
        "degrees",
        "degrees_north",
        "degrees_south",
    ]:
        if "grid_latitude" not in [
            coord.name() for coord in cube.coords(dim_coords=False)
        ]:
            cube.add_aux_coord(
                iris.coords.AuxCoord(
                    cube.coord(y_name).points,
                    var_name="grid_latitude",
                    units="degrees",
                    #                    coord_system=iris.coord_systems.RotatedGeogCS(90.0, -180.0),
                ),
                ny,
            )

        # Ensure valid CoordSystem for DimCoord
        if not cube.coord(y_name).coord_system:
            cube.coord(y_name).coord_system = iris.coord_systems.GeogCS(6371229.0)

    if x_name in ["longitude"] and cube.coord(x_name).units in [
        "degrees",
        "degrees_west",
        "degrees_east",
    ]:
        if "grid_longitude" not in [
            coord.name() for coord in cube.coords(dim_coords=False)
        ]:
            cube.add_aux_coord(
                iris.coords.AuxCoord(
                    cube.coord(x_name).points,
                    var_name="grid_longitude",
                    units="degrees",
                    #                    coord_system=iris.coord_systems.RotatedGeogCS(90.0, -180.0),
                ),
                nx,
            )

        # Ensure valid CoordSystem for DimCoord
        if not cube.coord(x_name).coord_system:
            cube.coord(x_name).coord_system = iris.coord_systems.GeogCS(6371229.0)


def _fix_pressure_coord_callback(cube: iris.cube.Cube):
    """Rename pressure coordinate to "pressure" if it exists and ensure hPa units.

    This problem was raised because the AIFS model data from ECMWF
    defines the pressure coordinate with the name "pressure_level" rather
    than compliant CF coordinate names.

    Additionally, set the units of pressure to be hPa to be consistent with the UM,
    and approach the coordinates in a unified way.
    """
    for coord in cube.dim_coords:
        if coord.name() in ["pressure_level", "pressure_levels"]:
            coord.rename("pressure")

        if coord.name() == "pressure":
            if str(cube.coord("pressure").units) != "hPa":
                cube.coord("pressure").convert_units("hPa")


def _fix_um_radtime_posthour(cube: iris.cube.Cube):
    """Fix radiation which is output N minute or N second past every hour."""
    try:
        if cube.attributes["STASH"] in [
            "m01s01i207",
            "m01s01i208",
            "m01s02i205",
            "m01s02i201",
            "m01s01i207",
            "m01s02i207",
            "m01s01i235",
        ]:
            time_coord = cube.coord("time")

            # Convert time points to datetime objects
            time_unit = time_coord.units
            time_points = time_unit.num2date(time_coord.points)

            # Skip if times don't need fixing.
            if time_points[0].minute == 0 and time_points[0].second == 0:
                return
            if time_points[0].minute == 30 and time_points[0].second == 0:
                return

            # Subtract N minute from each time point
            n_minute = time_points[0].minute
            n_second = time_points[0].second
            if n_minute > 30:
                n_minute = n_minute - 60
            new_time_points = (
                time_points
                - datetime.timedelta(minutes=n_minute)
                - datetime.timedelta(seconds=n_second)
            )

            # Convert back to numeric values using the original time unit
            new_time_values = time_unit.date2num(new_time_points)

            # Replace the time coordinate with corrected values
            time_coord.points = new_time_values
    except KeyError:
        pass


def _fix_um_radtime_prehour(cube: iris.cube.Cube):
    """Fix radiation which is output 1 minute before every hour."""
    try:
        if cube.attributes["STASH"] == "m01s01i207":
            time_coord = cube.coord("time")

            # Convert time points to datetime objects
            time_unit = time_coord.units
            time_points = time_unit.num2date(time_coord.points)

            # Skip if times don't need fixing.
            if time_points[0].minute != 59:
                return

            # Add 1 minute from each time point
            new_time_points = time_points + datetime.timedelta(minutes=1)

            # Convert back to numeric values using the original time unit
            new_time_values = time_unit.date2num(new_time_points)

            # Replace the time coordinate with corrected values
            time_coord.points = new_time_values
    except KeyError:
        pass


def _fix_um_lightning(cube: iris.cube.Cube):
    """To fix the date points in lightning accumulation STASH.

    Lightning (m01s21i104) is being output as a time accumulation in UM,
    over each hour (TAcc1hr), not from the start of the forecast, to be compatible
    with LFRic. So this is a short term solution to remove cell methods (
    as variables are ignored with cell methods for surface plots currently),
    and also adjust the time so that the value is at the end of each hour.
    """
    if cube.attributes.get("STASH") == "m01s21i104":
        # Remove aggregation cell method.
        cube.cell_methods = ()

        time_coord = cube.coord("time")

        # Convert time points to datetime objects.
        time_unit = time_coord.units
        time_points = time_unit.num2date(time_coord.points)

        # Skip if times don't need fixing.
        if time_points[0].minute == 0:
            return

        # Add 30 minutes to each time point.
        new_time_points = time_points + datetime.timedelta(minutes=30)

        # Convert back to numeric values using the original time unit.
        new_time_values = time_unit.date2num(new_time_points)

        # Replace the time coordinate with corrected values.
        time_coord.points = new_time_values


def _lfric_normalise_varname(cube: iris.cube.Cube):
    """Fix LFRic varnames for consistency to allow merging.

    LFRic data seems to sometime have a coordinate name end in "_0", which
    causes the cubes to fail to merge. This has been noticed in
    model_level_number as well as forecast_period.
    """
    for coord in cube.coords():
        if coord.var_name and coord.var_name.endswith("_0"):
            coord.var_name = coord.var_name.removesuffix("_0")
        if coord.var_name and coord.var_name.endswith("_1"):
            coord.var_name = coord.var_name.removesuffix("_1")
        if coord.var_name and coord.var_name.endswith("_2"):
            coord.var_name = coord.var_name.removesuffix("_2")
        if coord.var_name and coord.var_name.endswith("_3"):
            coord.var_name = coord.var_name.removesuffix("_3")

    if cube.var_name and cube.var_name.endswith("_0"):
        cube.var_name = cube.var_name.removesuffix("_0")


def _lfric_time_callback(cube: iris.cube.Cube):
    """Fix time coordinate metadata if missing dimensions.

    Some model data does not contain forecast_reference_time or forecast_period as
    expected coordinates, and so we cannot aggregate over case studies without this
    metadata. This callback fixes these issues.

    Notes
    -----
    Some parts of the code have been adapted from Paul Earnshaw's scripts.
    """
    # Construct forecast_reference time if it doesn't exist.
    try:
        tcoord = cube.coord("time")
        if not cube.coords("forecast_reference_time"):
            try:
                init_time = datetime.datetime.fromisoformat(
                    tcoord.attributes["time_origin"]
                )
                frt_point = tcoord.units.date2num(init_time)
                frt_coord = iris.coords.AuxCoord(
                    frt_point,
                    units=tcoord.units,
                    standard_name="forecast_reference_time",
                    long_name="forecast_reference_time",
                )
                cube.add_aux_coord(frt_coord)
            except KeyError:
                logging.warning(
                    "Cannot find forecast_reference_time, but no `time_origin` attribute to construct it from."
                )

        # Remove time_origin to allow multiple case studies to merge.
        tcoord.attributes.pop("time_origin", None)

        # Construct forecast_period axis (forecast lead time) if it doesn't exist.
        if not cube.coords("forecast_period"):
            try:
                # Create array of forecast lead times.
                init_coord = cube.coord("forecast_reference_time")
                init_time_points_in_tcoord_units = tcoord.units.date2num(
                    init_coord.units.num2date(init_coord.points)
                )
                lead_times = tcoord.points - init_time_points_in_tcoord_units

                # Get unit for lead time from time coordinate's unit.
<<<<<<< HEAD
                # Standardise lead_times in hours
=======
                # Convert all lead time to hours for consistency between models.
>>>>>>> 56e16a74
                if "seconds" in str(tcoord.units):
                    lead_times = lead_times / 3600.0
                    units = "hours"
                elif "hours" in str(tcoord.units):
                    units = "hours"
                else:
                    raise ValueError(f"Unrecognised base time unit: {tcoord.units}")

                # Create lead time coordinate.
                lead_time_coord = iris.coords.AuxCoord(
                    lead_times,
                    standard_name="forecast_period",
                    long_name="forecast_period",
                    units=units,
                )

                # Associate lead time coordinate with time dimension.
                cube.add_aux_coord(lead_time_coord, cube.coord_dims("time"))
            except iris.exceptions.CoordinateNotFoundError:
                logging.warning(
                    "Cube does not have both time and forecast_reference_time coordinate, so cannot construct forecast_period"
                )
    except iris.exceptions.CoordinateNotFoundError:
        logging.warning("No time coordinate on cube.")


def _lfric_forecast_period_standard_name_callback(cube: iris.cube.Cube):
    """Add forecast_period standard name if missing."""
    try:
        coord = cube.coord("forecast_period")
        if not coord.standard_name:
            coord.standard_name = "forecast_period"
    except iris.exceptions.CoordinateNotFoundError:
        pass


def _remove_time0(cubes: iris.cube.CubeList):
    """Remove T0 from UM inputs to allow time-averaged comparison with LFRic.

    A number of UM outputs contain T=0 initial time diagnostic fields, while
    LFRic diagnostics begin from T=1 output step. This does not cause issues
    for comparing UM with LFRic for hour-by-hour comparisons, for which times
    are matched up in code. However, for any recipes requiring collapse by
    time ahead of comparison, computing averages over e.g. 24h vs 25h window
    results in different timestamps in each collapsed cube, breaking subsequent
    CSET time-checking steps to compare like-with-like.

    This function removes any outputs at T=0 to support time-processed comparisons.
    """
    valid_cubes = iris.cube.CubeList()
    for cube in cubes:
        if cube.coords("forecast_period"):
            valid_cube = cube.extract(
                iris.Constraint(forecast_period=lambda cell: cell >= 0.5)
            )
            if valid_cube:
                valid_cubes.append(valid_cube)
        else:
            valid_cubes.append(cube)

    return valid_cubes<|MERGE_RESOLUTION|>--- conflicted
+++ resolved
@@ -874,11 +874,7 @@
                 lead_times = tcoord.points - init_time_points_in_tcoord_units
 
                 # Get unit for lead time from time coordinate's unit.
-<<<<<<< HEAD
-                # Standardise lead_times in hours
-=======
                 # Convert all lead time to hours for consistency between models.
->>>>>>> 56e16a74
                 if "seconds" in str(tcoord.units):
                     lead_times = lead_times / 3600.0
                     units = "hours"
