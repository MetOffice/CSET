--- conflicted
+++ resolved
@@ -433,7 +433,6 @@
                 cube.coord("pressure").convert_units("hPa")
 
 
-<<<<<<< HEAD
 def _fix_um_radtime_posthour(cube: iris.cube.Cube):
     """Fix radiation which is output 1 minute past every hour."""
     try:
@@ -530,7 +529,7 @@
     except KeyError:
         pass
 
-=======
+
 def _lfric_time_callback(cube: iris.cube.Cube):
     """Fix time coordinate metadata if missing dimensions.
 
@@ -605,7 +604,6 @@
                 "No time coordinate or forecast_reference_time, so cannot construct forecast_period"
             )
 
->>>>>>> 6a8f71f8
 
 def _check_input_files(input_paths: list[str], filename_pattern: str) -> list[Path]:
     """Get an iterable of files to load, and check that they all exist.
