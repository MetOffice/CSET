{
  "air_potential_temperature": {
    "cmap": "RdYlBu_r",
    "max": 350,
    "min": 280,
    "ymax": "auto",
    "ymin": "auto"
  },
  "air_pressure_at_mean_sea_level": {
    "cmap": "coolwarm",
    "max": 104000,
    "min": 94000,
    "ymax": "auto",
    "ymin": "auto"
  },
  "air_pressure_at_mean_sea_level_difference": {
    "cmap": "bwr",
    "max": 1000,
    "min": -1000
  },
  "atmosphere_boundary_layer_thickness": {
    "cmap": "terrain",
    "max": 5000,
    "min": 0,
    "ymax": 2000,
    "ymin": 0
  },
  "atmosphere_boundary_layer_thickness_difference": {
    "cmap": "PRGn",
    "max": 1000.0,
    "min": -1000.0
  },
  "atmosphere_mass_content_of_cloud_ice": {
    "cmap": "Blues",
    "max": 5,
    "min": 0.0
  },
  "atmosphere_mass_content_of_cloud_ice_difference": {
    "cmap": "bwr",
    "max": 5,
    "min": -5
  },
  "atmosphere_mass_content_of_cloud_liquid_water": {
    "cmap": "Blues",
    "max": 5,
    "min": 0.0,
    "ymax": 1.0,
    "ymin": 0.0
  },
  "atmosphere_mass_content_of_cloud_liquid_water_difference": {
    "cmap": "bwr",
    "max": 5,
    "min": -5
  },
  "atmosphere_mass_content_of_water_vapor": {
    "cmap": "Blues",
    "max": 50,
    "min": 0
  },
  "atmosphere_mass_content_of_water_vapor_difference": {
    "cmap": "bwr",
    "max": 50,
    "min": -50
  },
  "atmosphere_mass_of_air_per_unit_area": {
    "cmap": "Greys",
    "max": 10560,
    "min": 9200,
    "ymax": 10200,
    "ymin": 10000
  },
  "atmosphere_mass_of_air_per_unit_area_difference": {
    "cmap": "bwr",
    "max": 500,
    "min": -500
  },
  "ceilometer_filtered_combined_cloud_amount_maximum_random_overlap": {
    "cmap": "viridis",
    "max": 1,
    "min": 0
  },
  "ceilometer_filtered_combined_cloud_amount_maximum_random_overlap_difference": {
    "cmap": "PRGn",
    "max": 1,
    "min": -1
  },
  "cloud_area_fraction": {
    "cmap": "viridis",
    "max": 1,
    "min": 0
  },
  "cloud_area_fraction_difference": {
    "cmap": "PRGn",
    "max": 1,
    "min": -1
  },
  "cloud_base_altitude": {
    "cmap": "terrain",
    "max": 25,
    "min": 0
  },
  "cloud_base_altitude_difference": {
    "cmap": "PRGn",
    "max": 20.0,
    "min": -20.0
  },
  "cloud_ice_mixing_ratio": {
    "cmap": "GnBu",
    "max": 1,
    "min": 0.0001
  },
  "cloud_liquid_water_mixing_ratio": {
    "camp": "GnBu",
    "max": 1,
    "min": 0.0001
  },
  "combined_cloud_amount": {
    "cmap": "Greys_r",
    "max": 1,
    "min": 0
  },
  "combined_cloud_amount_maximum_random_overlap": {
    "cmap": "viridis",
    "max": 1,
    "min": 0
  },
  "combined_cloud_amount_maximum_random_overlap_difference": {
    "cmap": "PRGn",
    "max": 1,
    "min": -1
  },
  "dew_point_temperature_at_screen_level": {
    "cmap": "RdYlBu_r",
    "max": 315,
    "min": 263,
    "ymax": "auto",
    "ymin": "auto"
  },
  "dew_point_temperature_at_screen_level_difference": {
    "cmap": "bwr",
    "max": 10,
    "min": -10
  },
  "eastward_wind_at_10m": {
    "cmap": "RdBu_r",
    "max": 25.0,
    "min": -25.0,
    "ymax": 8.0,
    "ymin": -8.0
  },
  "eastward_wind_at_10m_difference": {
    "cmap": "bwr",
    "max": 5,
    "min": -5
  },
  "exner_pressure_at_cell_interfaces": {
    "cmap": "coolwarm",
    "max": 1.1,
    "min": 0.5
  },
  "fog_fraction_at_screen_level": {
    "cmap": "viridis",
    "max": 1,
    "min": 0,
    "ymax": 0.5,
    "ymin": 0.0
  },
  "fog_fraction_at_screen_level_difference": {
    "cmap": "PRGn",
    "max": 1,
    "min": -1
  },
  "geopotential_height_at_pressure_levels": {
    "cmap": "bwr",
    "max": 15000,
    "min": -250,
    "pressure_levels": {
      "1000": {
        "max": 250,
        "min": -250,
        "ymax": "auto",
        "ymin": "auto"
      },
      "250": {
        "max": 10800,
        "min": 10200,
        "ymax": "auto",
        "ymin": "auto"
      },
      "500": {
        "max": 6000,
        "min": 5000,
        "ymax": "auto",
        "ymin": "auto"
      },
      "850": {
        "max": 1700,
        "min": 1200,
        "ymax": "auto",
        "ymin": "auto"
      }
    },
    "ymax": "auto",
    "ymin": "auto"
  },
  "geopotential_height_at_pressure_levels_difference": {
    "cmap": "bwr",
    "max": 60,
    "min": -60
  },
  "grid_surface_snow_amount": {
    "cmap": "cool",
    "max": 1,
    "min": 0,
    "ymax": 0.1,
    "ymin": 0.0
  },
  "grid_surface_snow_amount_difference": {
    "cmap": "BrBG",
    "max": 1,
    "min": -1
  },
  "grid_surface_temperature": {
    "cmap": "RdYlBu_r",
    "max": 323,
    "min": 263,
    "ymax": "auto",
    "ymin": "auto"
  },
  "grid_surface_temperature_difference": {
    "cmap": "bwr",
    "max": -10,
    "min": 10
  },
  "grid_surface_upward_latent_heat_flux": {
    "cmap": "RdBu_r",
    "max": 500,
    "min": -500,
    "ymax": 250,
    "ymin": -50
  },
  "grid_surface_upward_latent_heat_flux_difference": {
    "cmap": "PuOr_r",
    "max": 80,
    "min": -80
  },
  "grid_surface_upward_sensible_heat_flux": {
    "cmap": "bwr",
    "max": 250.0,
    "min": -250.0,
    "ymax": 250.0,
    "ymin": -50.0
  },
  "grid_surface_upward_sensible_heat_flux_difference": {
    "cmap": "PuOr",
    "max": 80.0,
    "min": -80.0
  },
  "high_type_cloud_area_fraction": {
    "cmap": "viridis",
    "max": 1,
    "min": 0
  },
  "high_type_cloud_area_fraction_difference": {
    "cmap": "PRGn",
    "max": 1,
    "min": -1
  },
  "low_type_cloud_area_fraction": {
    "cmap": "viridis",
    "max": 1,
    "min": 0
  },
  "low_type_cloud_area_fraction_difference": {
    "cmap": "PRGn",
    "max": 1,
    "min": -1
  },
  "mass_content_of_water_in_soil_layer": {
    "cmap": "ocean_r",
    "max": 500,
    "min": -10
  },
  "maximum_combined_cloud_amount_below_111m_asl": {
    "cmap": "viridis",
    "max": 1.0,
    "min": 0.0
  },
  "maximum_combined_cloud_amount_below_111m_asl_difference": {
    "cmap": "PRGn",
    "max": 1.0,
    "min": -1.0
  },
  "medium_type_cloud_area_fraction": {
    "cmap": "viridis",
    "max": 1,
    "min": 0
  },
  "medium_type_cloud_area_fraction_difference": {
    "cmap": "PRGn",
    "max": 1,
    "min": -1
  },
  "meridional_wind_at_pressure_levels": {
    "cmap": "RdBu_r",
    "max": 40,
    "min": -40,
    "pressure_levels": {
      "100": {
        "max": 100,
        "min": -100,
        "xmax": 10,
        "xmin": -10,
        "ymax": 10,
        "ymin": -10
      },
      "1000": {
        "max": 35,
        "min": -35,
        "xmax": 10,
        "xmin": -10,
        "ymax": 10,
        "ymin": -10
      },
      "200": {
        "max": 80,
        "min": -80,
        "xmax": 10,
        "xmin": -10,
        "ymax": 10,
        "ymin": -10
      },
      "250": {
        "max": 50,
        "min": -50,
        "xmax": 10,
        "xmin": -10,
        "ymax": 10,
        "ymin": -10
      },
      "300": {
        "max": 55,
        "min": -55,
        "xmax": 10,
        "xmin": -10,
        "ymax": 10,
        "ymin": -10
      },
      "500": {
        "max": 40,
        "min": -40,
        "xmax": 10,
        "xmin": -10,
        "ymax": 10,
        "ymin": -10
      },
      "700": {
        "max": 35,
        "min": -35,
        "xmax": 10,
        "xmin": -10,
        "ymax": 10,
        "ymin": -10
      },
      "850": {
        "max": 35,
        "min": -35,
        "xmax": 10,
        "xmin": -10,
        "ymax": 10,
        "ymin": -10
      },
      "950": {
        "max": 35,
        "min": -35,
        "xmax": 10,
        "xmin": -10,
        "ymax": 10,
        "ymin": -10
      }
    },
    "xmax": 10,
    "xmin": -10
  },
  "meridional_wind_at_pressure_levels_difference": {
    "cmap": "bwr",
    "max": 20,
    "min": -20
  },
  "northward_wind_at_10m": {
    "cmap": "RdBu_r",
    "max": 25.0,
    "min": -25.0,
    "ymax": 8.0,
    "ymin": -8.0
  },
  "northward_wind_at_10m_difference": {
    "cmap": "bwr",
    "max": 5.0,
    "min": -5.0
  },
  "northward_wind_at_cell_centres": {
    "cmap": "RdBu_r",
    "max": 35.0,
    "min": -35.0
  },
  "number_of_lightning_flashes_in_column": {
    "cmap": "YlOrRd",
    "max": 5,
    "min": 1,
    "ymax": 0.5,
    "ymin": 0
  },
  "number_of_lightning_flashes_in_column_difference": {
    "cmap": "RdGy_r",
    "max": 5,
    "min": -5
  },
  "potential_vorticity_at_pressure_levels": {
    "cmap": "RdBu_r",
    "max": 1.8e-05,
    "min": -1.8e-05,
    "ymax": 5e-06,
    "ymin": -5e-06
  },
  "potential_vorticity_at_pressure_levels_difference": {
    "cmap": "bwr",
    "max": 1e-05,
    "min": -1e-05
  },
  "radar_reflectivity_at_1km_above_the_surface": {
    "cmap": "cubehelix_r",
    "max": 70.0,
    "min": -35.0
  },
  "radar_reflectivity_at_1km_above_the_surface_difference": {
    "cmap": "BrBG",
    "max": 100.0,
    "min": -100.0
  },
  "relative_humidity_at_screen_level": {
    "cmap": "Blues",
    "max": 110,
    "min": 0
  },
  "relative_humidity_at_screen_level_difference": {
    "cmap": "BrBG",
    "max": 30,
    "min": -30
  },
  "relative_humidity_wrt_ice_at_pressure_levels": {
    "cmap": "Blues",
    "max": 110,
    "min": 0
  },
  "relative_humidity_wrt_ice_at_pressure_levels_difference": {
    "cmap": "BrBG",
    "max": 50,
    "min": -50
  },
  "soil_temperature": {
    "cmap": "RdYlBu_r",
    "max": 323,
    "min": 263,
    "ymax": "auto",
    "ymin": "auto"
  },
  "soil_temperature_difference": {
    "cmap": "bwr",
    "max": 0.5,
    "min": -0.5
  },
  "surface_downward_longwave_flux": {
    "cmap": "Greys_r",
    "max": 500,
    "min": 0
  },
  "surface_downward_longwave_flux_difference": {
    "cmap": "PuOr",
    "max": 500,
    "min": -500
  },
  "surface_downward_shortwave_flux": {
    "cmap": "Greys",
    "max": 1400,
    "min": 0,
    "ymax": 800,
    "ymin": 0
  },
  "surface_downward_shortwave_flux_difference": {
    "cmap": "PuOr",
    "max": 1400,
    "min": -1400
  },
  "surface_microphysical_rainfall_amount": {
    "cmap": "cividis",
<<<<<<< HEAD
    "levels": [
      0,
      2
    ],
=======
    "max": 256,
    "min": 0,
>>>>>>> 14b5b7b1
    "ymax": 1.0,
    "ymin": 0.0
  },
  "surface_microphysical_rainfall_amount_difference": {
<<<<<<< HEAD
    "cmap": "bwr",
    "max": 0.001,
    "min": -0.001
=======
    "cmap": "BrBG",
    "max": 16.0,
    "min": -16.0
>>>>>>> 14b5b7b1
  },
  "surface_microphysical_rainfall_rate": {
    "cmap": "cividis",
    "levels": [
      0,
      0.125,
      0.25,
      0.5,
      1,
      2,
      4,
      8,
      16,
      32,
      64,
      128,
      256
    ],
    "ymax": 1.0,
    "ymin": 0.0
  },
  "surface_microphysical_rainfall_rate_difference": {
    "cmap": "BrBG",
    "max": 32.0,
    "min": -32.0
  },
  "surface_microphysical_snowfall_amount": {
    "cmap": "cividis",
<<<<<<< HEAD
    "levels": [
      0,
      2
    ],
    "ymax": 1.0,
    "ymin": 0.0
  },
=======
    "max": 256,
    "min": 0,
    "ymax": 1.0,
    "ymin": 0.0
  },
  "surface_microphysical_snowfall_amount_difference": {
    "cmap": "BrBG",
    "max": 4.0,
    "min": -4.0
  },
>>>>>>> 14b5b7b1
  "surface_microphysical_snowfall_rate": {
    "cmap": "cool",
    "levels": [
      0,
      0.125,
      0.25,
      0.5,
      1,
      2,
      4,
      8,
      16,
      32,
      64,
      128,
      256
    ],
    "ymax": 1.0,
    "ymin": 0.0
  },
  "surface_microphysical_snowfall_rate_difference": {
    "cmap": "BrBG",
    "max": 8.0,
    "min": -8.0
  },
  "surface_net_longwave_flux_radiative_timestep": {
    "cmap": "bwr",
    "max": 250,
    "min": -250,
    "ymax": 0,
    "ymin": -150
  },
  "surface_net_longwave_flux_radiative_timestep_difference": {
    "cmap": "PuOr",
    "max": 80,
    "min": -80
  },
  "surface_net_shortwave_flux": {
    "cmap": "bwr",
    "max": 1400,
    "min": -1400,
    "ymax": 850,
    "ymin": 0
  },
  "surface_net_shortwave_flux_difference": {
    "cmap": "PuOr",
    "max": 1400,
    "min": -1400
  },
  "temperature_at_pressure_levels": {
    "cmap": "RdYlBu_r",
    "max": 320,
    "min": 240,
    "pressure_levels": {
      "100": {
        "max": 240,
        "min": 200,
        "ymax": "auto",
        "ymin": "auto"
      },
      "1000": {
        "max": 320,
        "min": 240,
        "ymax": "auto",
        "ymin": "auto"
      },
      "200": {
        "max": 240,
        "min": 200,
        "ymax": "auto",
        "ymin": "auto"
      },
      "250": {
        "max": 240,
        "min": 200,
        "ymax": "auto",
        "ymin": "auto"
      },
      "300": {
        "max": 250,
        "min": 200,
        "ymax": "auto",
        "ymin": "auto"
      },
      "500": {
        "max": 280,
        "min": 220,
        "ymax": "auto",
        "ymin": "auto"
      },
      "700": {
        "max": 300,
        "min": 240,
        "ymax": "auto",
        "ymin": "auto"
      },
      "850": {
        "max": 310,
        "min": 250,
        "ymax": "auto",
        "ymin": "auto"
      },
      "950": {
        "max": 310,
        "min": 250,
        "ymax": "auto",
        "ymin": "auto"
      }
    },
    "ymax": "auto",
    "ymin": "auto"
  },
  "temperature_at_pressure_levels_difference": {
    "cmap": "bwr",
    "max": 10,
    "min": -10
  },
  "temperature_at_screen_level": {
    "cmap": "RdYlBu_r",
    "max": 323,
    "min": 263,
    "ymax": "auto",
    "ymin": "auto"
  },
  "temperature_at_screen_level_difference": {
    "cmap": "bwr",
    "max": 10,
    "min": -10
  },
  "toa_direct_shortwave_flux": {
    "cmap": "Greys",
    "max": 1400.0,
    "min": 0.0
  },
  "toa_direct_shortwave_flux_difference": {
    "cmap": "PuOr",
    "max": 2.0,
    "min": -2.0
  },
  "toa_upward_longwave_flux_radiative_timestep": {
    "cmap": "Greys",
    "max": 350.0,
    "min": 0.0,
    "ymax": 350.0,
    "ymin": 150.0
  },
  "toa_upward_longwave_flux_radiative_timestep_difference": {
    "cmap": "PuOr",
    "max": 100.0,
    "min": -100.0
  },
  "toa_upward_shortwave_flux": {
    "cmap": "Greys",
    "max": 500.0,
    "min": 0.0
  },
  "toa_upward_shortwave_flux_difference": {
    "cmap": "PuOr",
    "max": 100,
    "min": -100
  },
  "turbulent_mixing_height": {
    "cmap": "terrain",
    "max": 5000,
    "min": 0,
    "ymax": 2000,
    "ymin": 0
  },
  "turbulent_mixing_height_difference": {
    "cmap": "PRGn",
    "max": 5000,
    "min": -5000
  },
  "vapour_specific_humidity_at_pressure_levels_for_climate_averaging": {
    "cmap": "Blues",
    "max": 0.01,
    "min": 0,
    "pressure_levels": {
      "100": {
        "max": 5e-05,
        "min": 0,
        "xmax": 0.015,
        "xmin": 0.0
      },
      "1000": {
        "max": 0.01,
        "min": 0,
        "xmax": 0.015,
        "xmin": 0.0
      },
      "200": {
        "max": 5e-05,
        "min": 0,
        "xmax": 0.015,
        "xmin": 0.0
      },
      "250": {
        "max": 5e-05,
        "min": 0,
        "xmax": 0.015,
        "xmin": 0.0
      },
      "300": {
        "max": 0.0001,
        "min": 0,
        "xmax": 0.015,
        "xmin": 0.0
      },
      "500": {
        "max": 0.003,
        "min": 0,
        "xmax": 0.015,
        "xmin": 0.0
      },
      "700": {
        "max": 0.003,
        "min": 0,
        "xmax": 0.015,
        "xmin": 0.0
      },
      "850": {
        "max": 0.005,
        "min": 0,
        "xmax": 0.015,
        "xmin": 0.0
      },
      "950": {
        "max": 0.01,
        "min": 0,
        "xmax": 0.015,
        "xmin": 0.0
      }
    },
    "xmax": 0.015,
    "xmin": 0.0,
    "ymax": "auto",
    "ymin": "auto"
  },
  "vapour_specific_humidity_at_pressure_levels_for_climate_averaging_difference": {
    "cmap": "BrBG",
    "max": 0.001,
    "min": -0.001
  },
  "vertical_wind_at_pressure_levels": {
    "cmap": "RdBu_r",
    "max": 1,
    "min": -1,
    "xmax": 0.08,
    "xmin": -0.08,
    "ymax": 0.1,
    "ymin": -0.1
  },
  "vertical_wind_at_pressure_levels_difference": {
    "cmap": "bwr",
    "max": 1,
    "min": -1
  },
  "visibility_in_air": {
    "cmap": "viridis",
    "max": 30000.0,
    "min": 0.0
  },
  "visibility_in_air_difference": {
    "cmap": "PRGn",
    "max": 5000.0,
    "min": -5000.0
  },
  "wet_bulb_potential_temperature_at_pressure_levels": {
    "cmap": "RdYlBu_r",
    "max": 340,
    "min": 260,
    "ymax": "auto",
    "ymin": "auto"
  },
  "wet_bulb_potential_temperature_at_pressure_levels_difference": {
    "cmap": "bwr",
    "max": 5,
    "min": -5
  },
  "zonal_wind_at_pressure_levels": {
    "cmap": "RdBu_r",
    "max": 50,
    "min": -50,
    "pressure_levels": {
      "100": {
        "max": 100,
        "min": -100,
        "xmax": 25,
        "xmin": -25,
        "ymax": 20,
        "ymin": -20
      },
      "1000": {
        "max": 35,
        "min": -35,
        "xmax": 25,
        "xmin": -25,
        "ymax": 20,
        "ymin": -20
      },
      "200": {
        "max": 80,
        "min": -80,
        "xmax": 25,
        "xmin": -25,
        "ymax": 20,
        "ymin": -20
      },
      "250": {
        "max": 70,
        "min": -70,
        "xmax": 25,
        "xmin": -25,
        "ymax": 20,
        "ymin": -20
      },
      "300": {
        "max": 55,
        "min": -55,
        "xmax": 25,
        "xmin": -25,
        "ymax": 20,
        "ymin": -20
      },
      "500": {
        "max": 45,
        "min": -45,
        "xmax": 25,
        "xmin": -25,
        "ymax": 10,
        "ymin": -10
      },
      "700": {
        "max": 35,
        "min": -35,
        "xmax": 25,
        "xmin": -25,
        "ymax": 10,
        "ymin": -10
      },
      "850": {
        "max": 35,
        "min": -35,
        "xmax": 25,
        "xmin": -25,
        "ymax": 10,
        "ymin": -10
      },
      "950": {
        "max": 35,
        "min": -35,
        "xmax": 25,
        "xmin": -25,
        "ymax": 10,
        "ymin": -10
      }
    },
    "xmax": 25,
    "xmin": -25
  },
  "zonal_wind_at_pressure_levels_difference": {
    "cmap": "bwr",
    "max": 20,
    "min": -20
  }
}<|MERGE_RESOLUTION|>--- conflicted
+++ resolved
@@ -494,28 +494,19 @@
   },
   "surface_microphysical_rainfall_amount": {
     "cmap": "cividis",
-<<<<<<< HEAD
     "levels": [
       0,
       2
     ],
-=======
     "max": 256,
     "min": 0,
->>>>>>> 14b5b7b1
     "ymax": 1.0,
     "ymin": 0.0
   },
   "surface_microphysical_rainfall_amount_difference": {
-<<<<<<< HEAD
-    "cmap": "bwr",
-    "max": 0.001,
-    "min": -0.001
-=======
     "cmap": "BrBG",
     "max": 16.0,
     "min": -16.0
->>>>>>> 14b5b7b1
   },
   "surface_microphysical_rainfall_rate": {
     "cmap": "cividis",
@@ -544,7 +535,6 @@
   },
   "surface_microphysical_snowfall_amount": {
     "cmap": "cividis",
-<<<<<<< HEAD
     "levels": [
       0,
       2
@@ -552,18 +542,11 @@
     "ymax": 1.0,
     "ymin": 0.0
   },
-=======
-    "max": 256,
-    "min": 0,
-    "ymax": 1.0,
-    "ymin": 0.0
-  },
   "surface_microphysical_snowfall_amount_difference": {
     "cmap": "BrBG",
     "max": 4.0,
     "min": -4.0
   },
->>>>>>> 14b5b7b1
   "surface_microphysical_snowfall_rate": {
     "cmap": "cool",
     "levels": [
