{
  "air_potential_temperature": {
    "cmap": "RdYlBu_r",
    "max": 350,
    "min": 280
  },
  "air_pressure_at_mean_sea_level": {
    "cmap": "coolwarm",
    "max": 104000,
    "min": 94000
  },
  "air_pressure_at_sea_level": {
    "max": 1025.0,
    "min": 980.0
  },
  "air_pressure_at_sea_level_difference": {
    "cmap": "bwr",
    "max": 0.8,
    "min": -0.8
  },
  "air_temperature": {
    "cmap": "RdYlBu_r",
    "max": 323,
    "min": 223
  },
  "air_temperature_difference": {
    "cmap": "bwr",
    "max": 2,
    "min": -2
  },
  "atmosphere_boundary_layer_thickness": {
    "cmap": "terrain",
    "max": 5000,
    "min": 0
  },
  "atmosphere_boundary_layer_thickness_difference": {
    "cmap": "bwr",
    "max": 200.0,
    "min": -200.0
  },
  "atmosphere_cloud_ice_content": {
    "cmap": "Blues",
    "max": 5,
    "min": 0.0
  },
  "atmosphere_cloud_ice_content_difference": {
    "cmap": "Blues",
    "max": 5,
    "min": -5
  },
  "atmosphere_cloud_liquid_water_content": {
    "cmap": "Blues",
    "max": 5,
    "min": 0.0
  },
  "atmosphere_cloud_liquid_water_content_difference": {
    "cmap": "Blues",
    "max": 5,
    "min": -5
  },
  "atmosphere_mass_content_of_cloud_ice": {
    "cmap": "Blues",
    "max": 5,
    "min": 0.0
  },
  "atmosphere_mass_content_of_cloud_ice_difference": {
    "cmap": "Blues",
    "max": 5,
    "min": -5
  },
  "atmosphere_mass_content_of_cloud_liquid_water": {
    "cmap": "Blues",
    "max": 5,
    "min": 0.0
  },
  "atmosphere_mass_content_of_cloud_liquid_water_difference": {
    "cmap": "Blues",
    "max": 5,
    "min": -5
  },
  "atmosphere_mass_content_of_water_vapor": {
    "cmap": "Blues",
    "max": 100,
    "min": 0
  },
  "atmosphere_mass_content_of_water_vapor_difference": {
    "cmap": "Blues",
    "max": 100,
    "min": -100
  },
  "atmosphere_mass_of_air_per_unit_area": {
    "cmap": "Greys",
    "max": 10560,
    "min": 9200
  },
  "atmosphere_mass_of_air_per_unit_area_difference": {
    "cmap": "Greys",
    "max": 500,
    "min": -500
  },
  "atmosphere_wetplusdry_mass_per_unit_area": {
    "cmap": "Greys",
    "max": 10560,
    "min": 9200
  },
  "baseflow": {
    "max": 1e-06,
    "min": 0.0
  },
  "baseflow_difference": {
    "cmap": "bwr",
    "max": 5e-06,
    "min": -5e-06
  },
  "boundary_layer_depth": {
    "cmap": "terrain",
    "max": 5000,
    "min": 0
  },
  "boundary_layer_type_indicator": {
    "cmap": "Set1",
    "max": 7,
    "min": 1
  },
  "ceilometrer_filtered_combined_cloud_amount_maximum_random_overlap": {
    "cmap": "Greys_r",
    "max": 1,
    "min": 0
  },
  "cloud_area_fraction": {
    "cmap": "Greys_r",
    "max": 1,
    "min": 0
  },
  "cloud_area_fraction_assuming_maximum_random_overlap": {
    "max": 1.0,
    "min": 0.0
  },
  "cloud_area_fraction_assuming_maximum_random_overlap_difference": {
    "cmap": "bwr",
    "max": 0.1,
    "min": -0.1
  },
  "cloud_base_altitude": {
    "cmap": "terrain",
    "max": 1000,
    "min": 0
  },
  "cloud_base_altitude_asl_combined_cloud_amount_greater_than_2p5_okta": {
    "cmap": "terrain",
    "max": 1000,
    "min": 0
  },
  "cloud_base_altitude_difference": {
    "cmap": "bwr",
    "max": 500.0,
    "min": -500.0
  },
  "cloud_droplet_number_concentration": {
    "cmap": "GnBu",
    "max": 5000,
    "min": 10
  },
  "cloud_ice_mixing_ratio": {
    "cmap": "GnBu",
    "max": 1,
    "min": 0.0001
  },
  "cloud_liquid_mixing_ratio": {
    "camp": "GnBu",
    "max": 1,
    "min": 0.0001
  },
  "combined_cloud_amount": {
    "cmap": "Greys_r",
    "max": 1,
    "min": 0
  },
  "combined_cloud_amount_maximum_random_overlap": {
    "cmap": "Greys_r",
    "max": 1,
    "min": 0
  },
  "composite_radar_reflectivity": {
    "cmap": "cubehelix_r",
    "max": 70.0,
    "min": -35.0
  },
  "dew_point_temperature": {
    "cmap": "RdYlBu_r",
    "max": 315,
    "min": 263
  },
  "dew_point_temperature_at_screen_level": {
    "cmap": "RdYlBu_r",
    "max": 315,
    "min": 263
  },
  "dew_point_temperature_at_screen_level_difference": {
    "cmap": "bwr",
    "max": 1.5,
    "min": -1.5
  },
  "dew_point_temperature_difference": {
    "cmap": "bwr",
    "max": 1.5,
    "min": -1.5
  },
  "divergence_of_wind": {
    "cmap": "PiYG",
    "max": 1e-05,
    "min": -1e-05
  },
  "eastward_wind": {
    "cmap": "bwr",
    "max": 35.0,
    "min": -35.0
  },
  "eastward_wind_at_10m": {
    "cmap": "bwr",
    "max": 35.0,
    "min": -35.0
  },
  "evaporation_flux_from_open_sea": {
    "max": 0.006,
    "min": -0.006
  },
  "evaporation_flux_from_open_sea_difference": {
    "cmap": "bwr",
    "max": 0.001,
    "min": -0.001
  },
  "exner_pressure_at_cell_interfaces": {
    "cmap": "coolwarm",
    "max": 1.1,
    "min": 0.5
  },
  "field1900": {
    "max": 0.25,
    "min": 0.0
  },
  "field1900_difference": {
    "cmap": "bwr",
    "max": 0.015,
    "min": -0.015
  },
  "fog_area_fraction": {
    "max": 1.0,
    "min": 0.0
  },
  "fog_area_fraction_difference": {
    "cmap": "bwr",
    "max": 1.0,
    "min": -1.0
  },
  "fog_fraction_at_screen_level": {
    "cmap": "Greys_r",
    "max": 1,
    "min": 0
  },
  "friction_velocity": {
    "max": 10.0,
    "min": 0.0
  },
  "friction_velocity_difference": {
    "cmap": "bwr",
    "max": 0.1,
    "min": -0.1
  },
  "grid_surface_upward_sensible_heat_flux": {
    "cmap": "bwr",
    "max": 250.0,
    "min": -250.0
  },
  "grid_surface_upward_sensible_heat_flux_difference": {
    "cmap": "bwr",
    "max": 80.0,
    "min": -80.0
  },
  "graupel_water_path": {
    "cmap": "GnBu",
    "max": 10,
    "min": 0.0
  },
  "grid_surface_snow_amount": {
    "cmap": "cool",
    "max": 0.01,
    "min": 0.0
  },
  "grid_surface_snow_amount_difference": {
    "cmap": "cool",
    "max": 0.01,
    "min": -0.01
  },
  "grid_surface_temperature": {
    "cmap": "RdYlBu_r",
    "max": 323,
    "min": 223
  },
  "grid_surface_upward_latent_heat_flux": {
    "cmap": "bwr_r",
    "max": 1000,
    "min": -1000
  },
  "gridbox inflow": {
    "max": 10.0,
    "min": 0.1
  },
  "gridbox inflow_difference": {
    "cmap": "bwr",
    "max": 5e-06,
    "min": -5e-06
  },
  "gridbox outflow": {
    "max": 10.0,
    "min": 0.1
  },
  "gridbox outflow_difference": {
    "cmap": "bwr",
    "max": 5e-06,
    "min": -5e-06
  },
  "mass_content_of_water_in_soil": {
    "cmap": "ocean_r",
    "max": 500,
    "min": -10
  },
  "mass_content_of_water_in_soil_layer": {
    "cmap": "ocean_r",
    "max": 500,
    "min": -10
  },
  "maximum_combined_cloud_amount_below_111m_asl": {
    "cmap": "Greys_r",
    "max": 1.0,
    "min": 0.0
  },
  "maximum_combined_cloud_amount_between_5574_and_13608m_asl": {
    "cmap": "Greys_r",
    "max": 1,
    "min": 0
  },
  "mld_4": {
    "max": 250.0,
    "min": -250.0
  },
  "mld_4_difference": {
    "cmap": "bwr",
    "max": 80.0,
    "min": -80.0
  },
  "moisture_content_of_soil_layer": {
    "max": 50.0,
    "min": 0.0
  },
  "moisture_content_of_soil_layer_difference": {
    "cmap": "bwr",
    "max": 0.5,
    "min": -0.5
  },
  "most_unstable_convective_available_potential_energy": {
    "cmap": "Oranges",
    "max": 5000,
    "min": 0
  },
  "most_unstable_convective_inhibition": {
    "cmap": "Purples_r",
    "max": 0,
    "min": -2000
  },
  "northward_wind": {
    "cmap": "bwr",
    "max": 35.0,
    "min": -35.0
  },
  "northward_wind_10m": {
    "cmap": "bwr",
    "max": 35.0,
    "min": -35.0
  },
  "northward_wind_at_10m": {
    "cmap": "bwr",
    "max": 35.0,
    "min": -35.0
  },
  "northward_wind_at_10m_difference": {
    "cmap": "bwr",
    "max": 35.0,
    "min": -35.0
  },
  "number_of_lightning_flashes_in_column": {
    "cmap": "YlOrRd",
    "max": 5,
    "min": 1
  },
  "number_of_lightning_flashes_in_column_difference": {
    "cmap": "YlOrRd",
    "max": 5,
    "min": -5
  },
  "potential_vorticity": {
    "cmap": "RdBu_r",
    "max": 1.2e-05,
    "min": -1.2e-05
  },
  "qsr": {
    "max": 250.0,
    "min": -250.0
  },
  "qsr_difference": {
    "cmap": "bwr",
    "max": 80.0,
    "min": -80.0
  },
  "radar_reflectivity_at_1km_above_the_surface": {
    "cmap": "cubehelix_r",
    "max": 70.0,
    "min": -35.0
  },
  "radar_reflectivity_at_1km_above_the_surface_difference": {
    "cmap": "cubehelix_r",
<<<<<<< HEAD
    "max": 135.0,
    "min": -135.0
=======
    "max": 100.0,
    "min": -100.0
>>>>>>> 3b525059
  },
  "rain_mixing_ratio": {
    "cmap": "cividis",
    "max": 0.002,
    "min": 0
  },
  "relative_humidity": {
    "cmap": "Blues",
    "max": 110,
    "min": 0
  },
  "relative_humidity_at_screen_level": {
    "cmap": "Blues",
    "max": 110,
    "min": 0
  },
  "relative_humidity_at_screen_level_difference": {
    "cmap": "bwr",
    "max": 10,
    "min": -10
  },
  "relative_humidity_difference": {
    "cmap": "bwr",
    "max": 10,
    "min": -10
  },
  "soil_temperature": {
    "cmap": "RdYlBu_r",
    "max": 323,
    "min": 223
  },
  "soil_temperature_difference": {
    "cmap": "bwr",
    "max": 0.5,
    "min": -0.5
  },
  "specific_humidity": {
    "cmap": "Blues",
    "max": 0.002,
    "min": 0
  },
  "specific_humidity_difference": {
    "cmap": "bwr",
    "max": 0.05,
    "min": -0.05
  },
  "stratiform_rainfall_flux": {
    "cmap": "cividis",
    "max": 0.01,
    "min": 0
  },
  "stratiform_rainfall_flux_difference": {
    "cmap": "cividis",
    "max": 0.01,
    "min": -0.01
  },
  "stratiform_rainfall_rate": {
    "cmap": "cividis",
    "max": 0.01,
    "min": 0
  },
  "stratiform_rainfall_rate_difference": {
    "cmap": "bwr",
    "max": 0.001,
    "min": -0.001
  },
  "stratiform_snowfall_flux": {
    "cmap": "cool",
    "max": 0.01,
    "min": 0
  },
  "stratiform_snowfall_flux_difference": {
    "cmap": "cool",
    "max": 0.001,
    "min": -0.001
  },
  "stratiform_snowfall_rate": {
    "cmap": "cool",
    "max": 0.01,
    "min": 0
  },
  "stratiform_snowfall_rate_difference": {
    "cmap": "bwr",
    "max": 0.001,
    "min": -0.001
  },
  "subsurface_runoff_flux": {
    "max": 2.0,
    "min": 0.0
  },
  "subsurface_runoff_flux_difference": {
    "cmap": "bwr",
    "max": 5e-06,
    "min": -5e-06
  },
  "surface roughness": {
    "max": 1.0,
    "min": 0.0
  },
  "surface roughness_difference": {
    "cmap": "bwr",
    "max": 0.1,
    "min": -0.1
  },
  "surface_based_convective_available_potential_energy": {
    "cmap": "Oranges",
    "max": 5000,
    "min": 0
  },
  "surface_based_convective_inhibition": {
    "cmap": "Purples_r",
    "max": 0,
    "min": -2000
  },
  "surface_downward_eastward_stress": {
    "max": 0.25,
    "min": 0.0
  },
  "surface_downward_eastward_stress_difference": {
    "cmap": "bwr",
    "max": 0.05,
    "min": -0.05
  },
  "surface_downward_longwave_flux": {
    "cmap": "Greys_r",
    "max": 500,
    "min": 0
  },
  "surface_downward_longwave_flux_difference": {
    "cmap": "Greys_r",
    "max": 500,
    "min": -500
  },
  "surface_downward_longwave_flux_radiative_timestep": {
    "cmap": "Greys_r",
    "max": 500,
    "min": 0
  },
  "surface_downward_northward_stress": {
    "max": 0.25,
    "min": 0.0
  },
  "surface_downward_northward_stress_difference": {
    "cmap": "bwr",
    "max": 0.05,
    "min": -0.05
  },
  "surface_downward_shortwave_flux": {
    "cmap": "Greys",
    "max": 1400,
    "min": 0
  },
  "surface_downward_shortwave_flux_difference": {
    "cmap": "Greys",
    "max": 1400,
    "min": -1400
  },
  "surface_downwelling_longwave_flux_in_air": {
    "cmap": "Greys_r",
    "max": 500,
    "min": 0
  },
  "surface_downwelling_longwave_flux_in_air_difference": {
    "cmap": "Greys_r",
    "max": 500,
    "min": -500
  },
  "surface_downwelling_shortwave_flux_in_air": {
    "cmap": "Greys",
    "max": 1400,
    "min": 0
  },
  "surface_downwelling_shortwave_flux_in_air_difference": {
    "cmap": "Greys",
    "max": 1400,
    "min": -1400
  },
  "surface_eastward_sea_water_velocity": {
    "max": 5.0,
    "min": 0.0
  },
  "surface_eastward_sea_water_velocity_difference": {
    "cmap": "bwr",
    "max": 0.5,
    "min": -0.5
  },
  "surface_microphysical_graupelfall_rate": {
    "cmap": "cividis",
    "max": 0.01,
    "min": 0
  },
  "surface_microphysical_precipitation_amount": {
    "cmap": "cividis",
    "max": 0.01,
    "min": 0
  },
  "surface_microphysical_precipitation_rate": {
    "cmap": "cividis",
    "max": 0.01,
    "min": 0
  },
  "surface_microphysical_rainfall_rate": {
    "cmap": "cividis",
    "max": 0.01,
    "min": 0
  },
  "surface_microphysical_snowfall_amount": {
    "cmap": "cool",
    "max": 0.01,
    "min": 0
  },
  "surface_microphysical_snowfall_rate": {
    "cmap": "cool",
    "max": 0.01,
    "min": 0
  },
  "surface_microphysical_snowfall_rate_difference": {
    "cmap": "cool",
    "max": 0.01,
    "min": -0.01
  },
  "surface_net_downward_longwave_flux": {
   "cmap": "bwr",
    "max": 250.0,
    "min": -250.0
  },
  "surface_net_downward_longwave_flux_difference": {
    "cmap": "bwr",
    "max": 80.0,
    "min": -80.0
  },
  "surface_net_downward_shortwave_flux": {
    "max": 250.0,
    "min": -250.0
  },
  "surface_net_downward_shortwave_flux_difference": {
    "cmap": "bwr",
    "max": 80.0,
    "min": -80.0
  },
  "surface_net_longwave_flux": {
    "cmap": "bwr",
    "max": 100,
    "min": -100
  },
  "surface_net_longwave_flux_radiative_timestep": {
    "cmap": "bwr",
    "max": 250,
    "min": -250
  },
  "surface_net_longwave_flux_radiative_timestep_difference": {
    "cmap": "bwr",
    "max": 80,
    "min": -80
  },
  "surface_net_shortwave_flux": {
    "cmap": "bwr",
    "max": 1400,
    "min": -1400
  },
  "surface_net_shortwave_flux_difference": {
    "cmap": "bwr",
    "max": 1400,
    "min": -1400
  },
  "surface_northward_sea_water_velocity": {
    "max": 5.0,
    "min": 0.0
  },
  "surface_northward_sea_water_velocity_difference": {
    "cmap": "bwr",
    "max": 0.5,
    "min": -0.5
  },
  "surface_runoff_flux": {
    "max": 2.0,
    "min": 0.0
  },
  "surface_runoff_flux_difference": {
    "cmap": "bwr",
    "max": 5e-06,
    "min": -5e-06
  },
  "surface_snow_amount": {
    "cmap": "cool",
    "max": 0.01,
    "min": 0.0
  },
  "surface_snow_amount_difference": {
    "cmap": "cool",
    "max": 0.01,
    "min": -0.01
  },
  "surface_temperature": {
    "max": 30.0,
    "min": 20.0
  },
  "surface_temperature_difference": {
    "cmap": "bwr",
    "max": 1.0,
    "min": -1.0
  },
  "surface_tile_fraction": {
    "cmap": "Set1",
    "max": 9,
    "min": 0
  },
  "surface_upward_latent_heat_flux": {
    "max": 250.0,
    "min": -250.0
  },
  "surface_upward_latent_heat_flux_difference": {
    "cmap": "bwr",
    "max": 80.0,
    "min": -80.0
  },
  "surface_upward_sensible_heat_flux": {
    "cmap": "bwr",
    "max": 250.0,
    "min": -250.0
  },
  "surface_upward_sensible_heat_flux_difference": {
    "cmap": "bwr",
    "max": 80.0,
    "min": -80.0
  },
  "surface_upward_water_flux": {
    "max": 0.0001,
    "min": -0.0001
  },
  "surface_upward_water_flux_difference": {
    "cmap": "bwr",
    "max": 1e-06,
    "min": -1e-06
  },
  "temperature_at_screen_level": {
    "cmap": "RdYlBu_r",
    "max": 323,
    "min": 223
  },
  "temperature_at_screen_level_difference": {
    "cmap": "bwr",
    "max": 2,
    "min": -2
  },
  "toa_direct_shortwave_flux": {
    "cmap": "viridis",
    "max": 1400.0,
    "min": 0.0
  },
  "toa_direct_shortwave_flux_difference": {
    "cmap": "viridis",
    "max": 1400.0,
    "min": -1400.0
  },
  "toa_incoming_shortwave_flux": {
    "cmap": "viridis",
    "max": 1400.0,
    "min": 0.0
  },
  "toa_incoming_shortwave_flux_difference": {
    "cmap": "viridis",
    "max": 1400.0,
    "min": -1400.0
  },
  "toa_outgoing_longwave_flux": {
    "cmap": "viridis",
    "max": 350.0,
    "min": 0.0
  },
  "toa_outgoing_longwave_flux_difference": {
    "cmap": "bwr",
    "max": 10.0,
    "min": -10.0
  },
  "toa_outgoing_shortwave_flux": {
    "max": 350.0,
    "min": 0.0
  },
  "toa_outgoing_shortwave_flux_difference": {
    "cmap": "bwr",
    "max": 10.0,
    "min": -10.0
  },
  "toa_upward_longwave_flux": {
    "cmap": "Greys",
    "max": 500,
    "min": 0
  },
  "toa_upward_longwave_flux": {
    "cmap": "Greys",
    "max": 500,
    "min": 0
  },
  "toa_upward_longwave_flux_radiative_timestep": {
    "cmap": "viridis",
    "max": 350.0,
    "min": 0.0
  },
  "toa_upward_longwave_flux_radiative_timestep_difference": {
    "cmap": "bwr",
    "max": 10.0,
    "min": -10.0
  },
  "top_upward_longwave_flux": {
    "cmap": "Greys",
    "max": 500,
    "min": 0
  },
  "total_ice_water_path": {
    "cmap": "Blues",
    "max": 50,
    "min": 0
  },
  "total_lightning_flash_rate": {
    "cmap": "YlOrRd",
    "max": 10,
    "min": 0
  },
  "tropopause_level": {
    "cmap": "terrain",
    "max": 70,
    "min": 30
  },
  "turbulent_mixing_height": {
    "cmap": "terrain",
    "max": 5000,
    "min": 0
  },
  "turbulent_mixing_height_difference": {
    "cmap": "terrain",
    "max": 5000,
    "min": -5000
  },
  "upward_air_velocity": {
    "cmap": "bwr",
    "max": 5,
    "min": -5
  },
  "upward_heat_flux_in_air": {
    "cmap": "bwr",
    "max": 1000,
    "min": -1000
  },
  "vapour_mixing_ratio": {
    "cmap": "cividis",
    "max": 0.002,
    "min": 0
  },
  "visibility_in_air": {
    "max": 70000.0,
    "min": 0.0
  },
  "visibility_in_air_difference": {
    "cmap": "bwr",
    "max": 3000.0,
    "min": -3000.0
  },
  "visibility_including_precipitation_at_screen_level": {
    "cmap": "YlOrRd_r",
    "max": 25000,
    "min": 0
  },
  "water_flux_into_sea_water_from_rivers": {
    "max": 1000.0,
    "min": 1e-15
  },
  "water_flux_into_sea_water_from_rivers_difference": {
    "cmap": "bwr",
    "max": 10.0,
    "min": -10.0
  },
  "water_potential_evaporation_flux": {
    "max": 1.0,
    "min": -1.0
  },
  "water_potential_evaporation_flux_difference": {
    "cmap": "bwr",
    "max": 1.0,
    "min": -1.0
  },
  "wet_bulb_potential_temperature": {
    "cmap": "RdYlBu_r",
    "max": 340,
    "min": 260
  },
  "wind_mixing_energy_flux_into_sea_water": {
    "max": 100.0,
    "min": -100.0
  },
  "wind_mixing_energy_flux_into_sea_water_difference": {
    "cmap": "bwr",
    "max": 1.5,
    "min": -1.5
  },
  "wind_speed_at_10m": {
    "cmap": "Oranges",
    "max": 30.0,
    "min": 0.0
  },
  "wind_speed_of_gust_at_10m": {
    "cmap": "Oranges",
    "max": 60,
    "min": 0
  },
  "x_wind": {
    "max": 30.0,
    "min": 0.0
  },
  "x_wind_difference": {
    "cmap": "bwr",
    "max": 2.5,
    "min": -2.5
  },
  "y_wind": {
    "cmap": "bwr",
    "max": 35.0,
    "min": -35.0
  },
  "y_wind_difference": {
    "cmap": "bwr",
    "max": 2.5,
    "min": -2.5
  }
}<|MERGE_RESOLUTION|>--- conflicted
+++ resolved
@@ -419,13 +419,8 @@
   },
   "radar_reflectivity_at_1km_above_the_surface_difference": {
     "cmap": "cubehelix_r",
-<<<<<<< HEAD
     "max": 135.0,
     "min": -135.0
-=======
-    "max": 100.0,
-    "min": -100.0
->>>>>>> 3b525059
   },
   "rain_mixing_ratio": {
     "cmap": "cividis",
