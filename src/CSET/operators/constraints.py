# Copyright 2022 Met Office and contributors.
#
# Licensed under the Apache License, Version 2.0 (the "License");
# you may not use this file except in compliance with the License.
# You may obtain a copy of the License at
#
#     http://www.apache.org/licenses/LICENSE-2.0
#
# Unless required by applicable law or agreed to in writing, software
# distributed under the License is distributed on an "AS IS" BASIS,
# WITHOUT WARRANTIES OR CONDITIONS OF ANY KIND, either express or implied.
# See the License for the specific language governing permissions and
# limitations under the License.

"""Operators to generate constraints to filter with."""

from datetime import datetime

import iris
import iris.cube


def generate_stash_constraint(stash: str, **kwargs) -> iris.AttributeConstraint:
    """Generate constraint from STASH code.

    Operator that takes a stash string, and uses iris to generate a constraint
    to be passed into the read operator to minimize the CubeList the read
    operator loads and speed up loading.

    Arguments
    ---------
    stash: str
        stash code to build iris constraint, such as "m01s03i236"

    Returns
    -------
    stash_constraint: iris.AttributeConstraint
    """
    # At a later stage str list an option to combine constraints. Arguments
    # could be a list of stash codes that combined build the constraint.
    stash_constraint = iris.AttributeConstraint(STASH=stash)
    return stash_constraint


def generate_var_constraint(varname: str, **kwargs) -> iris.Constraint:
    """Generate constraint from variable name.

    Operator that takes a CF compliant variable name string, and uses iris to
    generate a constraint to be passed into the read operator to minimize the
    CubeList the read operator loads and speed up loading.

    Arguments
    ---------
    varname: str
        CF compliant name of variable. Needed later for LFRic.

    Returns
    -------
    varname_constraint: iris.Constraint
    """
    varname_constraint = iris.Constraint(name=varname)
    return varname_constraint


<<<<<<< HEAD
def generate_model_level_constraint(
    model_level_number: str, **kwargs
) -> iris.Constraint:
    """Generate constraint from variable name.
=======
def generate_model_level_constraint(model_level_name: str, **kwargs) -> iris.Constraint:
    """Generate constraint for a particular model level.
>>>>>>> 4322c40e

    Operator that takes a CF compliant model_level_number string, and uses iris to
    generate a constraint to constraint a cube to just that model level.

    Arguments
    ---------
    model_level_number: str
<<<<<<< HEAD
        CF compliant model level name of variable. Needed later for LFRic.
=======
        CF compliant model level number.
>>>>>>> 4322c40e

    Returns
    -------
    model_level_number_constraint: iris.Constraint
    """
<<<<<<< HEAD
    model_level_number_constraint = iris.Constraint(
        model_level_number=model_level_number
    )
=======
    # Cast to string in case an integer is given.
    model_level_number = str(model_level_number)
    model_level_number_constraint = iris.Constraint(model_level_number=model_level_name)
>>>>>>> 4322c40e
    return model_level_number_constraint


def generate_cell_methods_constraint(cell_methods: list, **kwargs) -> iris.Constraint:
    """Generate constraint from cell methods.

    Operator that takes a list of cell methods and generates a constraint from
    that.

    Arguments
    ---------
    cell_methods: list
        cube.cell_methods for filtering

    Returns
    -------
    cell_method_constraint: iris.Constraint
    """

    def check_cell_methods(cube: iris.cube.Cube):
        if cube.cell_methods == tuple(cell_methods):
            return True
        else:
            return False

    cell_methods_constraint = iris.Constraint(cube_func=check_cell_methods)
    return cell_methods_constraint


def generate_time_constraint(
    time_start: str, time_end: str = None, **kwargs
) -> iris.AttributeConstraint:
    """Generate constraint between times.

    Operator that takes one or two ISO 8601 date strings, and returns a
    constraint that selects values between those dates (inclusive).

    Arguments
    ---------
    time_start: str | datetime.datetime
        ISO date for lower bound

    time_end: str | datetime.datetime
        ISO date for upper bound. If omitted it defaults to the same as
        time_start

    Returns
    -------
    time_constraint: iris.Constraint
    """
    if isinstance(time_start, str):
        time_start = datetime.fromisoformat(time_start)
    if time_end is None:
        time_end = time_start
    elif isinstance(time_end, str):
        time_end = datetime.fromisoformat(time_end)
    time_constraint = iris.Constraint(time=lambda t: time_start <= t.point <= time_end)
    return time_constraint


def combine_constraints(
    constraint: iris.Constraint = None, **kwargs
) -> iris.Constraint:
    """
    Operator that combines multiple constraints into one.

    Arguments
    ---------
    constraint: iris.Constraint
        First constraint to combine. This must be named "constraint".
    additional_constraint_1: iris.Constraint
        Second constraint to combine. This must be a named argument.
    additional_constraint_2: iris.Constraint
        There can be any number of additional constraint, they just need unique
        names.
    ...

    Returns
    -------
    combined_constraint: iris.Constraint

    Raises
    ------
    TypeError
        If the provided arguments are not constraints.
    """
    # If the first argument is not a constraint, it is ignored. This handles the
    # automatic passing of the previous step's output.
    if isinstance(constraint, iris.Constraint):
        combined_constraint = constraint
    else:
        combined_constraint = iris.Constraint()

    for constr in kwargs.values():
        combined_constraint = combined_constraint & constr
    return combined_constraint<|MERGE_RESOLUTION|>--- conflicted
+++ resolved
@@ -62,41 +62,29 @@
     return varname_constraint
 
 
-<<<<<<< HEAD
 def generate_model_level_constraint(
     model_level_number: str, **kwargs
 ) -> iris.Constraint:
-    """Generate constraint from variable name.
-=======
-def generate_model_level_constraint(model_level_name: str, **kwargs) -> iris.Constraint:
-    """Generate constraint for a particular model level.
->>>>>>> 4322c40e
+    """Generate constraint for a particular model level number.
 
     Operator that takes a CF compliant model_level_number string, and uses iris to
-    generate a constraint to constraint a cube to just that model level.
+    generate a constraint to be passed into the read operator to minimize the
+    CubeList the read operator loads and speed up loading.
 
     Arguments
     ---------
     model_level_number: str
-<<<<<<< HEAD
-        CF compliant model level name of variable. Needed later for LFRic.
-=======
         CF compliant model level number.
->>>>>>> 4322c40e
 
     Returns
     -------
     model_level_number_constraint: iris.Constraint
     """
-<<<<<<< HEAD
+    # Cast to string in case an integer is given.
+    model_level_number = str(model_level_number)
     model_level_number_constraint = iris.Constraint(
         model_level_number=model_level_number
     )
-=======
-    # Cast to string in case an integer is given.
-    model_level_number = str(model_level_number)
-    model_level_number_constraint = iris.Constraint(model_level_number=model_level_name)
->>>>>>> 4322c40e
     return model_level_number_constraint
 
 
