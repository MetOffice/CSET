--- conflicted
+++ resolved
@@ -47,10 +47,6 @@
     "collapse",
     "constraints",
     "convection",
-<<<<<<< HEAD
-    "execute_recipe_parallel",
-=======
->>>>>>> 9d1fd167
     "execute_recipe_collate",
     "execute_recipe_parallel",
     "filters",
