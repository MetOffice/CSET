# Copyright 2024 Met Office and contributors.
#
# Licensed under the Apache License, Version 2.0 (the "License");
# you may not use this file except in compliance with the License.
# You may obtain a copy of the License at
#
#     http://www.apache.org/licenses/LICENSE-2.0
#
# Unless required by applicable law or agreed to in writing, software
# distributed under the License is distributed on an "AS IS" BASIS,
# WITHOUT WARRANTIES OR CONDITIONS OF ANY KIND, either express or implied.
# See the License for the specific language governing permissions and
# limitations under the License.

"""Operators to extract a transect given a tuple of xy coords to start/finish."""

import logging

import iris
import numpy as np

from CSET.operators._utils import get_cube_yxcoordname


def _check_within_bounds(point: tuple[float, float], lat_coord, lon_coord):
    """Check if the point (lat, lon) is within the bounds of the data."""
    lon_min = min(lon_coord.points)
    lon_max = max(lon_coord.points)
    lat_min = min(lat_coord.points)
    lat_max = max(lat_coord.points)
    if (
        lat_min > point[0]
        or lat_max < point[0]
        or lon_min > point[1]
        or lon_max < point[1]
    ):
        raise IndexError(
            f"Point {point} not between {(lat_min, lon_min)} and {(lat_max, lon_max)}"
        )


def calc_transect(cube: iris.cube.Cube, startxy: tuple, endxy: tuple):
    """
    Compute transect between startxy and endxy.

    Computes a transect for a given cube containing at least latitude
    and longitude coordinates, using an appropriate sampling interval along the
    transect based on grid spacing. Also decides a suitable x coordinate to plot along
    the transect - see notes for details on this.

    Arguments
    ---------

    cube: Cube
        An iris cube containing latitude and longitude coordinate dimensions,
        to compute the transect on.
    startxy: tuple
        A tuple containing the start coordinates for the transect using the original
        data coordinates, ordered (latitude,longitude).
    endxy: tuple
        A tuple containing the end coordinates for the transect using the original
        data coordinates, ordered (latitude,longitude).

    Returns
    -------
    cube: Cube
        A cube containing at least pressure and the coordinate specified by coord, for
        the transect specified between startxy and endxy.

    Notes
    -----
    This operator uses the iris.linear method to interpolate the specific point along
    the transect.
    Identification of an appropriate coordinate to plot along the x axis is done by
    determining the largest distance out of latitude and longitude. For example, if
    the transect is 90 degrees (west to east), then delta latitude is zero, so it will
    always plot as a function of longitude. Vice versa if the transect is 180 degrees
    (south to north). If a transect is 45 degrees, and delta latitude and longitude
    are the same, it will default to plotting as a function of longitude. Note this
    doesn't affect the transect plot, its purely for interpretation with some appropriate
    x axis labelling/points.
    """
    # Find out xy coord name
    lat_name, lon_name = get_cube_yxcoordname(cube)

<<<<<<< HEAD
    if startxy[0] > max(cube.coord(lat_name).points) or startxy[0] < min(
        cube.coord(lat_name).points
    ):
        raise IndexError(
            "starty {a} not between {b} and {c}".format(
                a=startxy[0],
                b=min(cube.coord(lat_name).points),
                c=max(cube.coord(lat_name).points),
            )
        )
    if startxy[1] > max(cube.coord(lon_name).points) or startxy[1] < min(
        cube.coord(lon_name).points
    ):
        raise IndexError(
            "startx {a} not between {b} and {c}".format(
                a=startxy[1],
                b=min(cube.coord(lon_name).points),
                c=max(cube.coord(lon_name).points),
            )
        )
    if endxy[0] > max(cube.coord(lat_name).points) or endxy[0] < min(
        cube.coord(lat_name).points
    ):
        raise IndexError(
            "endy {a} not between {b} and {c}".format(
                a=endxy[0],
                b=min(cube.coord(lat_name).points),
                c=max(cube.coord(lat_name).points),
            )
        )
    if endxy[1] > max(cube.coord(lon_name).points) or endxy[1] < min(
        cube.coord(lon_name).points
    ):
        raise IndexError(
            "endx {a} not between {b} and {c}".format(
                a=endxy[1],
                b=min(cube.coord(lon_name).points),
                c=max(cube.coord(lon_name).points),
            )
        )
=======
    lon_coord = cube.coord(x_name)
    lat_coord = cube.coord(y_name)

    _check_within_bounds(startxy, lat_coord, lon_coord)
    _check_within_bounds(endxy, lat_coord, lon_coord)
>>>>>>> 9d1fd167

    # Compute vector distance between start and end points in degrees.
    dist_deg = np.sqrt(((startxy[0] - endxy[0]) ** 2) + ((startxy[1] - endxy[1]) ** 2))

    # For scenarios where coord is at 90 degree to the grid (i.e. no latitude/longitude change).
    # Only xmin or ymin will be zero, not both (otherwise startxy and endxy the same).
    if startxy[1] - endxy[1] == 0:
        latslice_only = True
    else:
        latslice_only = False

    if startxy[0] - endxy[0] == 0:
        lonslice_only = True
    else:
        lonslice_only = False

    # Compute minimum gap between x/y spatial coords.
<<<<<<< HEAD
    xmin = np.min(cube.coord(lon_name).points[1:] - cube.coord(lon_name).points[:-1])
    ymin = np.min(cube.coord(lat_name).points[1:] - cube.coord(lat_name).points[:-1])
=======
    xmin = np.min(lon_coord.points[1:] - lon_coord.points[:-1])
    ymin = np.min(lat_coord.points[1:] - lat_coord.points[:-1])
>>>>>>> 9d1fd167

    # Depending on the transect angle relative to the grid
    if latslice_only:
        xpnts = np.repeat(startxy[1], int(dist_deg / ymin))
        ypnts = np.linspace(startxy[0], endxy[0], int(dist_deg / ymin))
        xaxis_coord = "latitude"
    elif lonslice_only:
        xpnts = np.linspace(startxy[1], endxy[1], int(dist_deg / xmin))
        ypnts = np.repeat(startxy[0], int(dist_deg / xmin))
        xaxis_coord = "longitude"
    else:
        # Else use the smallest grid space in x or y direction.
        xpnts = np.linspace(startxy[1], endxy[1], int(dist_deg / np.min([xmin, ymin])))
        ypnts = np.linspace(startxy[0], endxy[0], int(dist_deg / np.min([xmin, ymin])))

        # If change in latitude larger than change in longitude:
        if abs(startxy[0] - endxy[0]) > abs(startxy[1] - endxy[1]):
            xaxis_coord = "latitude"
        elif abs(startxy[0] - endxy[0]) <= abs(startxy[1] - endxy[1]):
            xaxis_coord = "longitude"

    # Create cubelist to store interpolated points along transect.
    interpolated_cubes = iris.cube.CubeList()

    # Iterate over all points along transect.
    for i in range(0, xpnts.shape[0]):
        logging.info("%s/%s", i + 1, xpnts.shape[0])

        # Get point along transect.
        cube_slice = cube.interpolate(
            [(lon_name, xpnts[i]), (lat_name, ypnts[i])], iris.analysis.Linear()
        )

        if xaxis_coord == "latitude":
            cube_slice.remove_coord(lon_name)
            cube_slice.remove_coord(lat_name)
            dist_coord = iris.coords.AuxCoord(
                ypnts[i], long_name="latitude", units="degrees"
            )
            cube_slice.add_aux_coord(dist_coord)
            cube_slice = iris.util.new_axis(cube_slice, scalar_coord="latitude")
        elif xaxis_coord == "longitude":
            cube_slice.remove_coord(lon_name)
            cube_slice.remove_coord(lat_name)
            dist_coord = iris.coords.AuxCoord(
                xpnts[i], long_name="longitude", units="degrees"
            )
            cube_slice.add_aux_coord(dist_coord)
            cube_slice = iris.util.new_axis(cube_slice, scalar_coord="longitude")

        interpolated_cubes.append(cube_slice)

    # Concatenate into single cube.
    interpolated_cubes = interpolated_cubes.concatenate()

    # If concatenation successful, should be cubelist with one cube left.
    return interpolated_cubes[0]<|MERGE_RESOLUTION|>--- conflicted
+++ resolved
@@ -83,7 +83,6 @@
     # Find out xy coord name
     lat_name, lon_name = get_cube_yxcoordname(cube)
 
-<<<<<<< HEAD
     if startxy[0] > max(cube.coord(lat_name).points) or startxy[0] < min(
         cube.coord(lat_name).points
     ):
@@ -124,13 +123,9 @@
                 c=max(cube.coord(lon_name).points),
             )
         )
-=======
-    lon_coord = cube.coord(x_name)
-    lat_coord = cube.coord(y_name)
-
-    _check_within_bounds(startxy, lat_coord, lon_coord)
-    _check_within_bounds(endxy, lat_coord, lon_coord)
->>>>>>> 9d1fd167
+
+    lon_coord = cube.coord(lon_name)
+    lat_coord = cube.coord(lat_name)
 
     # Compute vector distance between start and end points in degrees.
     dist_deg = np.sqrt(((startxy[0] - endxy[0]) ** 2) + ((startxy[1] - endxy[1]) ** 2))
@@ -148,13 +143,8 @@
         lonslice_only = False
 
     # Compute minimum gap between x/y spatial coords.
-<<<<<<< HEAD
-    xmin = np.min(cube.coord(lon_name).points[1:] - cube.coord(lon_name).points[:-1])
-    ymin = np.min(cube.coord(lat_name).points[1:] - cube.coord(lat_name).points[:-1])
-=======
     xmin = np.min(lon_coord.points[1:] - lon_coord.points[:-1])
     ymin = np.min(lat_coord.points[1:] - lat_coord.points[:-1])
->>>>>>> 9d1fd167
 
     # Depending on the transect angle relative to the grid
     if latslice_only:
