--- conflicted
+++ resolved
@@ -383,17 +383,12 @@
     )
 
     # Add colour bar.
-<<<<<<< HEAD
     cbar = fig.colorbar(plot, orientation="horizontal", pad=0.042, shrink=0.7)
     cbar.set_label(label=f"{cube.name()} ({cube.units})", size=16)
-=======
-    cbar = fig.colorbar(plot, orientation="horizontal")
-    cbar.set_label(label=f"{cube.name()} ({cube.units})", size=20)
     # add ticks and tick_labels for every levels if less than 20 levels exist
     if levels is not None and len(levels) < 20:
         cbar.set_ticks(levels)
-        cbar.set_ticklabels([f"{level:.1f}" for level in levels])
->>>>>>> 765f77f6
+        cbar.set_ticklabels([f"{level:.1f}" for level in levels])   
 
     # Save plot.
     fig.savefig(filename, bbox_inches="tight", dpi=_get_plot_resolution())
