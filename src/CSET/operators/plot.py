--- conflicted
+++ resolved
@@ -261,15 +261,9 @@
         # Use sequence value so multiple sequences can merge.
         sequence_value = cube_slice.coord(sequence_coordinate).points[0]
         plot_filename = f"{filename.rsplit('.', 1)[0]}_{sequence_value}.png"
-<<<<<<< HEAD
-        time_coord = cube_slice.coord(sequence_coordinate)
-        time = time_coord.units.num2date(time_coord.points[0])
-        title = time.isoformat()
-=======
         coord = cube_slice.coord(sequence_coordinate)
         # Format the coordinate value in a unit appropriate way.
         title = coord.units.title(coord.points[0])
->>>>>>> d203b914
         # Do the actual plotting.
         plotting_func(
             cube_slice,
