--- conflicted
+++ resolved
@@ -1042,18 +1042,10 @@
     """
     # Setup plot details, size, resolution, etc.
     fig = plt.figure(figsize=(15, 15), facecolor="w", edgecolor="k")
-<<<<<<< HEAD
     if (projection is not None):
         # Apart from the default, the only projection we currently support is
         # a stereographic projection over the North Pole.
         if (projection == 'NP_Stereo'):
-=======
-    proj = kwargs.get("projection")
-    if proj is not None:
-        # Apart from the default, the only projection we currently support is
-        # a stereographic projection over the North Pole.
-        if proj == "NP_Stereo":
->>>>>>> 7c3a87b6
             axes = plt.axes(projection=ccrs.NorthPolarStereo(central_longitude=0.0))
         else:
             Raise ValueError(f"Unknown projection: {projection}")
