# © Crown copyright, Met Office (2022-2025) and CSET contributors.
#
# Licensed under the Apache License, Version 2.0 (the "License");
# you may not use this file except in compliance with the License.
# You may obtain a copy of the License at
#
#     http://www.apache.org/licenses/LICENSE-2.0
#
# Unless required by applicable law or agreed to in writing, software
# distributed under the License is distributed on an "AS IS" BASIS,
# WITHOUT WARRANTIES OR CONDITIONS OF ANY KIND, either express or implied.
# See the License for the specific language governing permissions and
# limitations under the License.

"""Operators to produce various kinds of plots."""

import fcntl
import functools
import importlib.resources
import itertools
import json
import logging
import math
import os
import sys
from typing import Literal

import iris
import iris.coords
import iris.cube
import iris.exceptions
import iris.plot as iplt
import matplotlib as mpl
import matplotlib.pyplot as plt
import numpy as np
from markdown_it import MarkdownIt

from CSET._common import (
    combine_dicts,
    get_recipe_metadata,
    iter_maybe,
    render_file,
    slugify,
)
from CSET.operators._utils import get_cube_yxcoordname, is_transect

# Use a non-interactive plotting backend.
mpl.use("agg")

DEFAULT_DISCRETE_COLORS = mpl.colormaps["tab10"].colors + mpl.colormaps["Accent"].colors

############################
# Private helper functions #
############################


def _append_to_plot_index(plot_index: list) -> list:
    """Add plots into the plot index, returning the complete plot index."""
    with open("meta.json", "r+t", encoding="UTF-8") as fp:
        fcntl.flock(fp, fcntl.LOCK_EX)
        fp.seek(0)
        meta = json.load(fp)
        complete_plot_index = meta.get("plots", [])
        complete_plot_index = complete_plot_index + plot_index
        meta["plots"] = complete_plot_index
        logging.debug(
            "Cylc task namespace hierarchy: %s",
            os.getenv(
                "CYLC_TASK_NAMESPACE_HIERARCHY",
                "$CYLC_TASK_NAMESPACE_HIERARCHY not set.",
            ),
        )
        if "PROCESS_CASE_AGGREGATION" not in os.getenv(
            "CYLC_TASK_NAMESPACE_HIERARCHY", ""
        ):
            meta["case_date"] = os.getenv("CYLC_TASK_CYCLE_POINT", "")
        fp.seek(0)
        fp.truncate()
        json.dump(meta, fp, indent=2)
    return complete_plot_index


def _check_single_cube(cube: iris.cube.Cube | iris.cube.CubeList) -> iris.cube.Cube:
    """Ensure a single cube is given.

    If a CubeList of length one is given that the contained cube is returned,
    otherwise an error is raised.

    Parameters
    ----------
    cube: Cube | CubeList
        The cube to check.

    Returns
    -------
    cube: Cube
        The checked cube.

    Raises
    ------
    TypeError
        If the input cube is not a Cube or CubeList of a single Cube.
    """
    if isinstance(cube, iris.cube.Cube):
        return cube
    if isinstance(cube, iris.cube.CubeList):
        if len(cube) == 1:
            return cube[0]
    raise TypeError("Must have a single cube", cube)


def _py312_importlib_resources_files_shim():
    """Importlib behaviour changed in 3.12 to avoid circular dependencies.

    This shim is needed until python 3.12 is our oldest supported version, after
    which it can just be replaced by directly using importlib.resources.files.
    """
    if sys.version_info.minor >= 12:
        files = importlib.resources.files()
    else:
        import CSET.operators

        files = importlib.resources.files(CSET.operators)
    return files


def _make_plot_html_page(plots: list):
    """Create a HTML page to display a plot image."""
    # Debug check that plots actually contains some strings.
    assert isinstance(plots[0], str)

    # Load HTML template file.
    operator_files = _py312_importlib_resources_files_shim()
    template_file = operator_files.joinpath("_plot_page_template.html")

    # Get some metadata.
    meta = get_recipe_metadata()
    title = meta.get("title", "Untitled")
    description = MarkdownIt().render(meta.get("description", "*No description.*"))

    # Prepare template variables.
    variables = {
        "title": title,
        "description": description,
        "initial_plot": plots[0],
        "plots": plots,
        "title_slug": slugify(title),
    }

    # Render template.
    html = render_file(template_file, **variables)

    # Save completed HTML.
    with open("index.html", "wt", encoding="UTF-8") as fp:
        fp.write(html)


@functools.cache
def _load_colorbar_map(user_colorbar_file: str = None) -> dict:
    """Load the colorbar definitions from a file.

    This is a separate function to make it cacheable.
    """
    colorbar_file = _py312_importlib_resources_files_shim().joinpath(
        "_colorbar_definition.json"
    )
    with open(colorbar_file, "rt", encoding="UTF-8") as fp:
        colorbar = json.load(fp)

    logging.debug("User colour bar file: %s", user_colorbar_file)
    override_colorbar = {}
    if user_colorbar_file:
        try:
            with open(user_colorbar_file, "rt", encoding="UTF-8") as fp:
                override_colorbar = json.load(fp)
        except FileNotFoundError:
            logging.warning("Colorbar file does not exist. Using default values.")

    # Overwrite values with the user supplied colorbar definition.
    colorbar = combine_dicts(colorbar, override_colorbar)
    return colorbar


def _get_model_colors_map(cubes: iris.cube.CubeList | iris.cube.Cube) -> dict:
    """Get an appropriate colors for model lines in line plots.

    For each model in the list of cubes colors either from user provided
    color definition file (so-called style file) or from default colors are mapped
    to model_name attribute.

    Parameters
    ----------
    cubes: CubeList or Cube
        Cubes with model_name attribute

    Returns
    -------
    model_colors_map:
        Dictionary mapping model_name attribute to colors
    """
    user_colorbar_file = get_recipe_metadata().get("style_file_path", None)
    colorbar = _load_colorbar_map(user_colorbar_file)
    model_names = sorted(
        filter(
            lambda x: x is not None,
            (cube.attributes.get("model_name", None) for cube in iter_maybe(cubes)),
        )
    )
    if not model_names:
        return {}
    use_user_colors = all(mname in colorbar.keys() for mname in model_names)
    if use_user_colors:
        return {mname: colorbar[mname] for mname in model_names}

    color_list = itertools.cycle(DEFAULT_DISCRETE_COLORS)
    return {mname: color for mname, color in zip(model_names, color_list, strict=False)}


def _colorbar_map_levels(cube: iris.cube.Cube):
    """Get an appropriate colorbar for the given cube.

    For the given variable the appropriate colorbar is looked up from a
    combination of the built-in CSET colorbar definitions, and any user supplied
    definitions. As well as varying on variables, these definitions may also
    exist for specific pressure levels to account for variables with
    significantly different ranges at different heights.

    Parameters
    ----------
    cube: Cube
        Cube of variable for which the colorbar information is desired.

    Returns
    -------
    cmap:
        Matplotlib colormap.
    levels:
        List of levels to use for plotting. For continuous plots the min and max
        should be taken as the range.
    norm:
        BoundaryNorm information.
    """
    # Grab the colorbar file from the recipe global metadata.
    user_colorbar_file = get_recipe_metadata().get("style_file_path", None)
    colorbar = _load_colorbar_map(user_colorbar_file)

    try:
        # We assume that pressure is a scalar coordinate here.
        pressure_level_raw = cube.coord("pressure").points[0]
        # Ensure pressure_level is a string, as it is used as a JSON key.
        pressure_level = str(int(pressure_level_raw))
    except iris.exceptions.CoordinateNotFoundError:
        pressure_level = None

    # First try long name, then standard name, then var name. This order is used
    # as long name is the one we correct between models, so it most likely to be
    # consistent.
    varnames = filter(None, [cube.long_name, cube.standard_name, cube.var_name])
    for varname in varnames:
        # Get the colormap for this variable.
        try:
            cmap = mpl.colormaps[colorbar[varname]["cmap"]]
            if pressure_level is None:
                var_colorbar = colorbar[varname]
            else:
                # If pressure level is specified for cube use a pressure-level
                # specific colorbar, if one exists.
                try:
                    var_colorbar = colorbar[varname]["pressure_levels"][pressure_level]
                except KeyError:
                    logging.warning(
                        "%s has no colorbar definition for pressure level %s.",
                        varname,
                        pressure_level,
                    )
                    # Fallback to variable default.
                    var_colorbar = colorbar[varname]

            # Get the colorbar levels for this variable.
            try:
                levels = var_colorbar["levels"]
                # Use discrete bins when levels are specified, rather than a
                # smooth range.
                norm = mpl.colors.BoundaryNorm(levels, ncolors=cmap.N)
                logging.debug("Using levels for %s colorbar.", varname)
                logging.info("Using levels: %s", levels)
                # Overwrite cmap, levels and norm for specific variables that
                # require custom colorbar_map as these can not be defined in the
                # JSON file.
                cmap, levels, norm = _custom_colourmap_precipitation(
                    cube, cmap, levels, norm
                )
            except KeyError:
                # Get the range for this variable.
                vmin, vmax = var_colorbar["min"], var_colorbar["max"]
                logging.debug("Using min and max for %s colorbar.", varname)
                # Calculate levels from range.
                levels = np.linspace(vmin, vmax, 51)
                norm = None
                cmap, levels, norm = _custom_colourmap_precipitation(
                    cube, cmap, levels, norm
                )
            return cmap, levels, norm
        except KeyError:
            logging.debug("Cube name %s has no colorbar definition.", varname)
            # Retry with next name.
            continue

    # Default if no varnames match.
    logging.warning("No colorbar definition exists for %s.", cube.name())
    cmap, levels, norm = mpl.colormaps["viridis"], None, None
    return cmap, levels, norm


def _get_plot_resolution() -> int:
    """Get resolution of rasterised plots in pixels per inch."""
    return get_recipe_metadata().get("plot_resolution", 100)


def _plot_and_save_spatial_plot(
    cube: iris.cube.Cube,
    filename: str,
    title: str,
    method: Literal["contourf", "pcolormesh"],
    **kwargs,
):
    """Plot and save a spatial plot.

    Parameters
    ----------
    cube: Cube
        2 dimensional (lat and lon) Cube of the data to plot.
    filename: str
        Filename of the plot to write.
    title: str
        Plot title.
    method: "contourf" | "pcolormesh"
        The plotting method to use.
    """
    # Setup plot details, size, resolution, etc.
    fig = plt.figure(figsize=(10, 10), facecolor="w", edgecolor="k")

    # Specify the color bar
    cmap, levels, norm = _colorbar_map_levels(cube)

    if method == "contourf":
        # Filled contour plot of the field.
        plot = iplt.contourf(cube, cmap=cmap, levels=levels, norm=norm)
    elif method == "pcolormesh":
        try:
            vmin = min(levels)
            vmax = max(levels)
        except TypeError:
            vmin, vmax = None, None
        # pcolormesh plot of the field and ensure to use norm and not vmin/vmax
        # if levels are defined.
        if norm is not None:
            vmin = None
            vmax = None
        plot = iplt.pcolormesh(cube, cmap=cmap, norm=norm, vmin=vmin, vmax=vmax)
    else:
        raise ValueError(f"Unknown plotting method: {method}")

    # Using pyplot interface here as we need iris to generate a cartopy GeoAxes.
    axes = plt.gca()

    # Add coastlines if cube contains x and y map coordinates.
    # If is spatial map, fix extent to keep plot tight.
    try:
        lat_axis, lon_axis = get_cube_yxcoordname(cube)
        axes.coastlines(resolution="10m")
        x1 = np.min(cube.coord(lon_axis).points)
        x2 = np.max(cube.coord(lon_axis).points)
        y1 = np.min(cube.coord(lat_axis).points)
        y2 = np.max(cube.coord(lat_axis).points)
        # Adjust bounds within +/- 180.0 if x dimension extends beyond half-globe.
        if (x2 - x1) > 180.0:
            x1 = x1 - 180.0
            x2 = x2 - 180.0
        axes.set_extent([x1, x2, y1, y2])
    except ValueError:
        # Skip if no x and y map coordinates.
        pass

    # Check to see if transect, and if so, adjust y axis.
    if is_transect(cube):
        if "pressure" in [coord.name() for coord in cube.coords()]:
            axes.invert_yaxis()
            axes.set_yscale("log")
            axes.set_ylim(1100, 100)
        # If both model_level_number and level_height exists, iplt can construct
        # plot as a function of height above orography (NOT sea level).
        elif {"model_level_number", "level_height"}.issubset(
            {coord.name() for coord in cube.coords()}
        ):
            axes.set_yscale("log")

        axes.set_title(
            f"{title}\n"
            f"Start Lat: {cube.attributes['transect_coords'].split('_')[0]}"
            f" Start Lon: {cube.attributes['transect_coords'].split('_')[1]}"
            f" End Lat: {cube.attributes['transect_coords'].split('_')[2]}"
            f" End Lon: {cube.attributes['transect_coords'].split('_')[3]}",
            fontsize=16,
        )

    else:
        # Add title.
        axes.set_title(title, fontsize=16)

    # Add watermark with min/max/mean. Currently not user togglable.
    # In the bbox dictionary, fc and ec are hex colour codes for grey shade.
    axes.annotate(
        f"Min: {np.min(cube.data):.3g} Max: {np.max(cube.data):.3g} Mean: {np.mean(cube.data):.3g}",
        xy=(1, -0.05),
        xycoords="axes fraction",
        xytext=(-5, 5),
        textcoords="offset points",
        ha="right",
        va="bottom",
        size=11,
        bbox=dict(boxstyle="round", fc="#cccccc", ec="#808080", alpha=0.9),
    )

    # Add colour bar.
    cbar = fig.colorbar(plot, orientation="horizontal", pad=0.042, shrink=0.7)
    cbar.set_label(label=f"{cube.name()} ({cube.units})", size=16)
    # add ticks and tick_labels for every levels if less than 20 levels exist
    if levels is not None and len(levels) < 20:
        cbar.set_ticks(levels)
        cbar.set_ticklabels([f"{level:.1f}" for level in levels])

    # Save plot.
    fig.savefig(filename, bbox_inches="tight", dpi=_get_plot_resolution())
    logging.info("Saved spatial plot to %s", filename)
    plt.close(fig)


def _plot_and_save_postage_stamp_spatial_plot(
    cube: iris.cube.Cube,
    filename: str,
    stamp_coordinate: str,
    title: str,
    method: Literal["contourf", "pcolormesh"],
    **kwargs,
):
    """Plot postage stamp spatial plots from an ensemble.

    Parameters
    ----------
    cube: Cube
        Iris cube of data to be plotted. It must have the stamp coordinate.
    filename: str
        Filename of the plot to write.
    stamp_coordinate: str
        Coordinate that becomes different plots.
    method: "contourf" | "pcolormesh"
        The plotting method to use.

    Raises
    ------
    ValueError
        If the cube doesn't have the right dimensions.
    """
    # Use the smallest square grid that will fit the members.
    grid_size = int(math.ceil(math.sqrt(len(cube.coord(stamp_coordinate).points))))

    fig = plt.figure(figsize=(10, 10))

    # Specify the color bar
    cmap, levels, norm = _colorbar_map_levels(cube)

    # Make a subplot for each member.
    for member, subplot in zip(
        cube.slices_over(stamp_coordinate), range(1, grid_size**2 + 1), strict=False
    ):
        # Implicit interface is much easier here, due to needing to have the
        # cartopy GeoAxes generated.
        plt.subplot(grid_size, grid_size, subplot)
        if method == "contourf":
            # Filled contour plot of the field.
            plot = iplt.contourf(member, cmap=cmap, levels=levels, norm=norm)
        elif method == "pcolormesh":
            try:
                vmin = min(levels)
                vmax = max(levels)
            except TypeError:
                vmin, vmax = None, None
            # pcolormesh plot of the field.
            plot = iplt.pcolormesh(member, cmap=cmap, norm=norm, vmin=vmin, vmax=vmax)
        else:
            raise ValueError(f"Unknown plotting method: {method}")
        ax = plt.gca()
        ax.set_title(f"Member #{member.coord(stamp_coordinate).points[0]}")
        ax.set_axis_off()

        # Add coastlines if cube contains x and y map coordinates.
        # If is spatial map, fix extent to keep plot tight.
        try:
            lat_axis, lon_axis = get_cube_yxcoordname(cube)
            ax.coastlines(resolution="10m")
            x1 = np.min(cube.coord(lon_axis).points)
            x2 = np.max(cube.coord(lon_axis).points)
            y1 = np.min(cube.coord(lat_axis).points)
            y2 = np.max(cube.coord(lat_axis).points)
            # Adjust bounds within +/- 180.0 if x dimension extends beyond half-globe.
            if (x2 - x1) > 180.0:
                x1 = x1 - 180.0
                x2 = x2 - 180.0
            ax.set_extent([x1, x2, y1, y2])
        except ValueError:
            # Skip if no x and y map coordinates.
            pass

    # Put the shared colorbar in its own axes.
    colorbar_axes = fig.add_axes([0.15, 0.07, 0.7, 0.03])
    colorbar = fig.colorbar(
        plot, colorbar_axes, orientation="horizontal", pad=0.042, shrink=0.7
    )
    colorbar.set_label(f"{cube.name()} ({cube.units})", size=16)

    # Overall figure title.
    fig.suptitle(title)

    fig.savefig(filename, bbox_inches="tight", dpi=_get_plot_resolution())
    logging.info("Saved contour postage stamp plot to %s", filename)
    plt.close(fig)


def _plot_and_save_line_series(
    cubes: iris.cube.CubeList,
    coords: list[iris.coords.Coord],
    filename: str,
    title: str,
    **kwargs,
):
    """Plot and save a 1D line series.

    Parameters
    ----------
    cubes: Cube or CubeList
        Cube or CubeList containing the cubes to plot on the y-axis.
    coords: list[Coord]
        Coordinates to plot on the x-axis, one per cube.
    filename: str
        Filename of the plot to write.
    title: str
        Plot title.
    """
    fig = plt.figure(figsize=(10, 10), facecolor="w", edgecolor="k")

    model_colors_map = _get_model_colors_map(cubes)

    # Store min/max ranges.
    y_levels = []

    for cube, coord in zip(cubes, coords, strict=True):
        label = None
        color = "black"
        if model_colors_map:
            label = cube.attributes.get("model_name")
            color = model_colors_map.get(label)
        iplt.plot(coord, cube, color=color, marker="o", ls="-", label=label)

        # Calculate the global min/max if multiple cubes are given.
        _, levels, _ = _colorbar_map_levels(cube)
        if levels is not None:
            y_levels.append(min(levels))
            y_levels.append(max(levels))

    # Get the current axes.
    ax = plt.gca()

    # Add some labels and tweak the style.
    # check if cubes[0] works for single cube if not CubeList
    ax.set(
        xlabel=f"{coords[0].name()} / {coords[0].units}",
        ylabel=f"{cubes[0].name()} / {cubes[0].units}",
        title=title,
    )
    ax.ticklabel_format(axis="y", useOffset=False)
    ax.tick_params(axis="x", labelrotation=15)

    # Set y limits to global min and max, autoscale if colorbar doesn't exist.
    if y_levels:
        ax.set_ylim(min(y_levels), max(y_levels))
    else:
        ax.autoscale()

    # Add gridlines
    ax.grid(linestyle="--", color="grey", linewidth=1)
    if model_colors_map:
        ax.legend(loc="best", ncol=1, frameon=False)

    # Save plot.
    fig.savefig(filename, bbox_inches="tight", dpi=_get_plot_resolution())
    logging.info("Saved line plot to %s", filename)
    plt.close(fig)


def _plot_and_save_vertical_line_series(
    cubes: iris.cube.CubeList,
    coords: list[iris.coords.Coord],
    filename: str,
    series_coordinate: str,
    title: str,
    vmin: float,
    vmax: float,
    **kwargs,
):
    """Plot and save a 1D line series in vertical.

    Parameters
    ----------
    cubes: CubeList
        1 dimensional Cube or CubeList of the data to plot on x-axis.
<<<<<<< HEAD
    coords: list[Coord]
        Coordinates to plot on y-axis, one per cube.
=======
    coord: list[Coord]
        Coordinates to plot on the y-axis, one per cube.
>>>>>>> ea8d83f7
    filename: str
        Filename of the plot to write.
    series_coordinate: str
        Coordinate to use as vertical axis.
    title: str
        Plot title.
    vmin: float
        Minimum value for the x-axis.
    vmax: float
        Maximum value for the x-axis.
    """
    # plot the vertical pressure axis using log scale
    fig = plt.figure(figsize=(10, 10), facecolor="w", edgecolor="k")

    model_colors_map = _get_model_colors_map(cubes)

    for cube, coord in zip(cubes, coords, strict=True):
        label = None
        color = "black"
        if model_colors_map:
            label = cube.attributes.get("model_name")
            color = model_colors_map.get(label)
        iplt.plot(cube, coord, color=color, marker="o", ls="-", label=label)

    # Get the current axis
    ax = plt.gca()

    # Special handling for pressure level data.
    if series_coordinate == "pressure":
        # Invert y-axis and set to log scale.
        ax.invert_yaxis()
        ax.set_yscale("log")

        # Define y-ticks and labels for pressure log axis.
        y_tick_labels = [
            "1000",
            "850",
            "700",
            "500",
            "300",
            "200",
            "100",
        ]
        y_ticks = [1000, 850, 700, 500, 300, 200, 100]

        # Set y-axis limits and ticks.
        ax.set_ylim(1100, 100)

    # Test if series_coordinate is model level data. The UM data uses
    # model_level_number and lfric uses full_levels as coordinate.
    elif series_coordinate in ("model_level_number", "full_levels", "half_levels"):
        # Define y-ticks and labels for vertical axis.
        y_ticks = iter_maybe(cubes)[0].coord(series_coordinate).points
        y_tick_labels = [str(int(i)) for i in y_ticks]
        ax.set_ylim(min(y_ticks), max(y_ticks))

    ax.set_yticks(y_ticks)
    ax.set_yticklabels(y_tick_labels)

    # set x-axis limits
    ax.set_xlim(vmin, vmax)

    # Add some labels and tweak the style.
    ax.set(
        ylabel=f"{coord.name()} / {coord.units}",
        xlabel=f"{iter_maybe(cubes)[0].name()} / {iter_maybe(cubes)[0].units}",
        title=title,
    )
    ax.ticklabel_format(axis="x")
    ax.tick_params(axis="y")

    # Add gridlines
    ax.grid(linestyle="--", color="grey", linewidth=1)
    if model_colors_map:
        ax.legend(loc="best", ncol=1, frameon=False)

    # Save plot.
    fig.savefig(filename, bbox_inches="tight", dpi=_get_plot_resolution())
    logging.info("Saved line plot to %s", filename)
    plt.close(fig)


def _plot_and_save_scatter_plot(
    cube_x: iris.cube.Cube | iris.cube.CubeList,
    cube_y: iris.cube.Cube | iris.cube.CubeList,
    filename: str,
    title: str,
    one_to_one: bool,
    **kwargs,
):
    """Plot and save a 2D scatter plot.

    Parameters
    ----------
    cube_x: Cube | CubeList
        1 dimensional Cube or CubeList of the data to plot on x-axis.
    cube_y: Cube | CubeList
        1 dimensional Cube or CubeList of the data to plot on y-axis.
    filename: str
        Filename of the plot to write.
    title: str
        Plot title.
    one_to_one: bool
        Whether a 1:1 line is plotted.
    """
    fig = plt.figure(figsize=(10, 10), facecolor="w", edgecolor="k")
    # plot the cube_x and cube_y 1D fields as a scatter plot. If they are CubeLists this ensures
    # to pair each cube from cube_x with the corresponding cube from cube_y, allowing to iterate
    # over the pairs simultaneously.

    # Ensure cube_x and cube_y are iterable
    cube_x_iterable = iter_maybe(cube_x)
    cube_y_iterable = iter_maybe(cube_y)

    for cube_x_iter, cube_y_iter in zip(cube_x_iterable, cube_y_iterable, strict=True):
        iplt.scatter(cube_x_iter, cube_y_iter)
    if one_to_one is True:
        plt.plot(
            [
                np.nanmin([np.nanmin(cube_y.data), np.nanmin(cube_x.data)]),
                np.nanmax([np.nanmax(cube_y.data), np.nanmax(cube_x.data)]),
            ],
            [
                np.nanmin([np.nanmin(cube_y.data), np.nanmin(cube_x.data)]),
                np.nanmax([np.nanmax(cube_y.data), np.nanmax(cube_x.data)]),
            ],
            "k",
            linestyle="--",
        )
    ax = plt.gca()

    # Add some labels and tweak the style.
    ax.set(
        xlabel=f"{cube_x[0].name()} / {cube_x[0].units}",
        ylabel=f"{cube_y[0].name()} / {cube_y[0].units}",
        title=title,
    )
    ax.ticklabel_format(axis="y", useOffset=False)
    ax.tick_params(axis="x", labelrotation=15)
    ax.autoscale()

    # Save plot.
    fig.savefig(filename, bbox_inches="tight", dpi=_get_plot_resolution())
    logging.info("Saved scatter plot to %s", filename)
    plt.close(fig)


def _plot_and_save_histogram_series(
    cubes: iris.cube.Cube | iris.cube.CubeList,
    filename: str,
    title: str,
    vmin: float,
    vmax: float,
    **kwargs,
):
    """Plot and save a histogram series.

    Parameters
    ----------
    cubes: Cube or CubeList
        2 dimensional Cube or CubeList of the data to plot as histogram.
    filename: str
        Filename of the plot to write.
    title: str
        Plot title.
    vmin: float
        minimum for colorbar
    vmax: float
        maximum for colorbar
    """
    fig = plt.figure(figsize=(10, 10), facecolor="w", edgecolor="k")
    ax = plt.gca()

    model_colors_map = _get_model_colors_map(cubes)

    for cube in iter_maybe(cubes):
        # Easier to check title (where var name originates)
        # than seeing if long names exist etc.
        # Exception case, where distribution better fits log scales/bins.
        if "surface_microphysical_rainfall_rate" in title:
            # Usually in seconds but mm/hr more intuitive.
            cube.convert_units("kg m-2 h-1")
            bins = 10.0 ** (
                np.arange(-10, 27, 1) / 10.0
            )  # Suggestion from RMED toolbox.
            bins = np.insert(bins, 0, 0)
            ax.set_xscale("log")
            ax.set_yscale("log")
            vmin = 0
            vmax = 400  # Manually set vmin/vmax to override json derived value.
        else:
            bins = np.linspace(vmin, vmax, 51)

        # Reshape cube data into a single array to allow for a single histogram.
        # Otherwise we plot xdim histograms stacked.
        cube_data_1d = (cube.data).flatten()

        label = None
        color = "black"
        if model_colors_map:
            label = cube.attributes.get("model_name")
            color = model_colors_map[label]
        x, y = np.histogram(cube_data_1d, bins=bins, density=True)
        ax.plot(
            y[:-1], x, color=color, linewidth=2, marker="o", markersize=6, label=label
        )

    # Add some labels and tweak the style.
    ax.set(
        title=title,
        xlabel=f"{iter_maybe(cubes)[0].name()} / {iter_maybe(cubes)[0].units}",
        ylabel="normalised probability density",
        xlim=(vmin, vmax),
    )

    # Overlay grid-lines onto histogram plot.
    ax.grid(linestyle="--", color="grey", linewidth=1)
    if model_colors_map:
        ax.legend(loc="best", ncol=1, frameon=False)

    # Save plot.
    fig.savefig(filename, bbox_inches="tight", dpi=_get_plot_resolution())
    logging.info("Saved line plot to %s", filename)
    plt.close(fig)


def _plot_and_save_postage_stamp_histogram_series(
    cube: iris.cube.Cube,
    filename: str,
    title: str,
    stamp_coordinate: str,
    vmin: float,
    vmax: float,
    **kwargs,
):
    """Plot and save postage (ensemble members) stamps for a histogram series.

    Parameters
    ----------
    cube: Cube
        2 dimensional Cube of the data to plot as histogram.
    filename: str
        Filename of the plot to write.
    title: str
        Plot title.
    stamp_coordinate: str
        Coordinate that becomes different plots.
    vmin: float
        minimum for pdf x-axis
    vmax: float
        maximum for pdf x-axis
    """
    # Use the smallest square grid that will fit the members.
    grid_size = int(math.ceil(math.sqrt(len(cube.coord(stamp_coordinate).points))))

    fig = plt.figure(figsize=(10, 10), facecolor="w", edgecolor="k")
    # Make a subplot for each member.
    for member, subplot in zip(
        cube.slices_over(stamp_coordinate), range(1, grid_size**2 + 1), strict=False
    ):
        # Implicit interface is much easier here, due to needing to have the
        # cartopy GeoAxes generated.
        plt.subplot(grid_size, grid_size, subplot)
        # Reshape cube data into a single array to allow for a single histogram.
        # Otherwise we plot xdim histograms stacked.
        member_data_1d = (member.data).flatten()
        plt.hist(member_data_1d, density=True, stacked=True)
        ax = plt.gca()
        ax.set_title(f"Member #{member.coord(stamp_coordinate).points[0]}")
        ax.set_xlim(vmin, vmax)

    # Overall figure title.
    fig.suptitle(title)

    fig.savefig(filename, bbox_inches="tight", dpi=_get_plot_resolution())
    logging.info("Saved histogram postage stamp plot to %s", filename)
    plt.close(fig)


def _plot_and_save_postage_stamps_in_single_plot_histogram_series(
    cube: iris.cube.Cube,
    filename: str,
    title: str,
    stamp_coordinate: str,
    vmin: float,
    vmax: float,
    **kwargs,
):
    fig, ax = plt.subplots(figsize=(10, 10), facecolor="w", edgecolor="k")
    ax.set_title(title)
    ax.set_xlim(vmin, vmax)
    ax.set_xlabel(f"{cube.name()} / {cube.units}")
    ax.set_ylabel("normalised probability density")
    # Loop over all slices along the stamp_coordinate
    for member in cube.slices_over(stamp_coordinate):
        # Flatten the member data to 1D
        member_data_1d = member.data.flatten()
        # Plot the histogram using plt.hist
        plt.hist(
            member_data_1d,
            density=True,
            stacked=True,
            label=f"Member #{member.coord(stamp_coordinate).points[0]}",
        )

    # Add a legend
    ax.legend()

    # Save the figure to a file
    plt.savefig(filename, bbox_inches="tight", dpi=_get_plot_resolution())

    # Close the figure
    plt.close(fig)


def _spatial_plot(
    method: Literal["contourf", "pcolormesh"],
    cube: iris.cube.Cube,
    filename: str | None,
    sequence_coordinate: str,
    stamp_coordinate: str,
):
    """Plot a spatial variable onto a map from a 2D, 3D, or 4D cube.

    A 2D spatial field can be plotted, but if the sequence_coordinate is present
    then a sequence of plots will be produced. Similarly if the stamp_coordinate
    is present then postage stamp plots will be produced.

    Parameters
    ----------
    method: "contourf" | "pcolormesh"
        The plotting method to use.
    cube: Cube
        Iris cube of the data to plot. It should have two spatial dimensions,
        such as lat and lon, and may also have a another two dimension to be
        plotted sequentially and/or as postage stamp plots.
    filename: str | None
        Name of the plot to write, used as a prefix for plot sequences. If None
        uses the recipe name.
    sequence_coordinate: str
        Coordinate about which to make a plot sequence. Defaults to ``"time"``.
        This coordinate must exist in the cube.
    stamp_coordinate: str
        Coordinate about which to plot postage stamp plots. Defaults to
        ``"realization"``.

    Raises
    ------
    ValueError
        If the cube doesn't have the right dimensions.
    TypeError
        If the cube isn't a single cube.
    """
    recipe_title = get_recipe_metadata().get("title", "Untitled")

    # Ensure we have a name for the plot file.
    if filename is None:
        filename = slugify(recipe_title)

    # Ensure we've got a single cube.
    cube = _check_single_cube(cube)

    # Convert precipitation units if necessary
    _convert_precipitation_units_callback(cube)

    # Make postage stamp plots if stamp_coordinate exists and has more than a
    # single point.
    plotting_func = _plot_and_save_spatial_plot
    try:
        if cube.coord(stamp_coordinate).shape[0] > 1:
            plotting_func = _plot_and_save_postage_stamp_spatial_plot
    except iris.exceptions.CoordinateNotFoundError:
        pass

    # Must have a sequence coordinate.
    try:
        cube.coord(sequence_coordinate)
    except iris.exceptions.CoordinateNotFoundError as err:
        raise ValueError(f"Cube must have a {sequence_coordinate} coordinate.") from err

    # Create a plot for each value of the sequence coordinate.
    plot_index = []
    for cube_slice in cube.slices_over(sequence_coordinate):
        # Use sequence value so multiple sequences can merge.
        sequence_value = cube_slice.coord(sequence_coordinate).points[0]
        plot_filename = f"{filename.rsplit('.', 1)[0]}_{sequence_value}.png"
        coord = cube_slice.coord(sequence_coordinate)
        # Format the coordinate value in a unit appropriate way.
        title = f"{recipe_title}\n{coord.units.title(coord.points[0])}"
        # Do the actual plotting.
        plotting_func(
            cube_slice,
            filename=plot_filename,
            stamp_coordinate=stamp_coordinate,
            title=title,
            method=method,
        )
        plot_index.append(plot_filename)

    # Add list of plots to plot metadata.
    complete_plot_index = _append_to_plot_index(plot_index)

    # Make a page to display the plots.
    _make_plot_html_page(complete_plot_index)


def _convert_precipitation_units_callback(cube: iris.cube.Cube):
    """To convert the unit of precipitation from kg m-2 s-1 to mm hr-1.

    Some precipitation diagnostics are output with unit kg m-2 s-1 and are converted to mm hr-1.
    """
    # if cube.attributes["STASH"] == "m01s04i203" or cube.long_name == "surface_microphysical_rainfall_rate":
    if cube.long_name == "surface_microphysical_rainfall_rate":
        if cube.units == "kg m-2 s-1":
            logging.info("Converting precipitation units from kg m-2 s-1 to mm hr-1")
            # Convert from kg m-2 s-1 to mm s-1 assuming 1kg water = 1l water = 1dm^3 water.
            # This is a 1:1 conversion, so we just change the units.
            cube.units = "mm s-1"
            # Convert the units to per hour.
            cube.convert_units("mm hr-1")
        else:
            logging.warning(
                "Precipitation units are not in 'kg m-2 s-1', skipping conversion"
            )
    return cube


def _custom_colourmap_precipitation(cube: iris.cube.Cube, cmap, levels, norm):
    """Return a custom colourmap for the current recipe."""
    import matplotlib.colors as mcolors

    if (
        cube.long_name == "surface_microphysical_rainfall_rate"
        or cube.standard_name == "surface_microphysical_rainfall_rate"
        or cube.var_name == "surface_microphysical_rainfall_rate"
    ):
        # Define the levels and colors
        levels = [0, 0.125, 0.25, 0.5, 1, 2, 4, 8, 16, 32, 64, 128, 256]
        colors = [
            "w",
            (0, 0, 0.6),
            "b",
            "c",
            "g",
            "y",
            (1, 0.5, 0),
            "r",
            "pink",
            "m",
            "purple",
            "maroon",
            "gray",
        ]
        # Create a custom colormap
        cmap = mcolors.ListedColormap(colors)
        # Normalize the levels
        norm = mcolors.BoundaryNorm(levels, cmap.N)
        logging.info(
            "change colormap for surface_microphysical_rainfall_rate colorbar."
        )
    else:
        # do nothing and keep existing colorbar attributes
        cmap = cmap
        levels = levels
        norm = norm
    return cmap, levels, norm


def _get_num_models(cube: iris.cube.Cube | iris.cube.CubeList) -> int:
    """Return number of models based on cube attributes."""
    model_names = list(
        filter(
            lambda x: x is not None,
            {cb.attributes.get("model_name", None) for cb in iter_maybe(cube)},
        )
    )
    if not model_names:
        logging.debug("Missing model names. Will assume single model.")
        return 1
    else:
        return len(model_names)


def _validate_cube_shape(
    cube: iris.cube.Cube | iris.cube.CubeList, num_models: int
) -> None:
    """Check all cubes have a model name."""
    if isinstance(cube, iris.cube.CubeList) and len(cube) != num_models:
        raise ValueError(
            f"The number of model names ({num_models}) should equal the number "
            f"of cubes ({len(cube)})."
        )


####################
# Public functions #
####################


def spatial_contour_plot(
    cube: iris.cube.Cube,
    filename: str = None,
    sequence_coordinate: str = "time",
    stamp_coordinate: str = "realization",
    **kwargs,
) -> iris.cube.Cube:
    """Plot a spatial variable onto a map from a 2D, 3D, or 4D cube.

    A 2D spatial field can be plotted, but if the sequence_coordinate is present
    then a sequence of plots will be produced. Similarly if the stamp_coordinate
    is present then postage stamp plots will be produced.

    Parameters
    ----------
    cube: Cube
        Iris cube of the data to plot. It should have two spatial dimensions,
        such as lat and lon, and may also have a another two dimension to be
        plotted sequentially and/or as postage stamp plots.
    filename: str, optional
        Name of the plot to write, used as a prefix for plot sequences. Defaults
        to the recipe name.
    sequence_coordinate: str, optional
        Coordinate about which to make a plot sequence. Defaults to ``"time"``.
        This coordinate must exist in the cube.
    stamp_coordinate: str, optional
        Coordinate about which to plot postage stamp plots. Defaults to
        ``"realization"``.

    Returns
    -------
    Cube
        The original cube (so further operations can be applied).

    Raises
    ------
    ValueError
        If the cube doesn't have the right dimensions.
    TypeError
        If the cube isn't a single cube.
    """
    _spatial_plot("contourf", cube, filename, sequence_coordinate, stamp_coordinate)
    return cube


def spatial_pcolormesh_plot(
    cube: iris.cube.Cube,
    filename: str = None,
    sequence_coordinate: str = "time",
    stamp_coordinate: str = "realization",
    **kwargs,
) -> iris.cube.Cube:
    """Plot a spatial variable onto a map from a 2D, 3D, or 4D cube.

    A 2D spatial field can be plotted, but if the sequence_coordinate is present
    then a sequence of plots will be produced. Similarly if the stamp_coordinate
    is present then postage stamp plots will be produced.

    This function is significantly faster than ``spatial_contour_plot``,
    especially at high resolutions, and should be preferred unless contiguous
    contour areas are important.

    Parameters
    ----------
    cube: Cube
        Iris cube of the data to plot. It should have two spatial dimensions,
        such as lat and lon, and may also have a another two dimension to be
        plotted sequentially and/or as postage stamp plots.
    filename: str, optional
        Name of the plot to write, used as a prefix for plot sequences. Defaults
        to the recipe name.
    sequence_coordinate: str, optional
        Coordinate about which to make a plot sequence. Defaults to ``"time"``.
        This coordinate must exist in the cube.
    stamp_coordinate: str, optional
        Coordinate about which to plot postage stamp plots. Defaults to
        ``"realization"``.

    Returns
    -------
    Cube
        The original cube (so further operations can be applied).

    Raises
    ------
    ValueError
        If the cube doesn't have the right dimensions.
    TypeError
        If the cube isn't a single cube.
    """
    _spatial_plot("pcolormesh", cube, filename, sequence_coordinate, stamp_coordinate)
    return cube


# TODO: Expand function to handle ensemble data.
# line_coordinate: str, optional
#     Coordinate about which to plot multiple lines. Defaults to
#     ``"realization"``.
def plot_line_series(
    cube: iris.cube.Cube | iris.cube.CubeList,
    filename: str = None,
    series_coordinate: str = "time",
    # line_coordinate: str = "realization",
    **kwargs,
) -> iris.cube.Cube | iris.cube.CubeList:
    """Plot a line plot for the specified coordinate.

    The Cube or CubeList must be 1D.

    Parameters
    ----------
    iris.cube | iris.cube.CubeList
        Cube or CubeList of the data to plot. The individual cubes should have a single dimension.
        The cubes should cover the same phenomenon i.e. all cubes contain temperature data.
        We do not support different data such as temperature and humidity in the same CubeList for plotting.
    filename: str, optional
        Name of the plot to write, used as a prefix for plot sequences. Defaults
        to the recipe name.
    series_coordinate: str, optional
        Coordinate about which to make a series. Defaults to ``"time"``. This
        coordinate must exist in the cube.

    Returns
    -------
    iris.cube.Cube | iris.cube.CubeList
        The original Cube or CubeList (so further operations can be applied).
        plotted data.

    Raises
    ------
    ValueError
        If the cubes don't have the right dimensions.
    TypeError
        If the cube isn't a Cube or CubeList.
    """
    # Ensure we have a name for the plot file.
    title = get_recipe_metadata().get("title", "Untitled")
    if filename is None:
        filename = slugify(title)

    # Add file extension.
    plot_filename = f"{filename.rsplit('.', 1)[0]}.png"

    num_models = _get_num_models(cube)

    _validate_cube_shape(cube, num_models)

    # Iterate over all cubes and extract coordinate to plot.
    cubes = iter_maybe(cube)
    coords = []
    for cube in cubes:
        try:
            coords.append(cube.coord(series_coordinate))
        except iris.exceptions.CoordinateNotFoundError as err:
            raise ValueError(
                f"Cube must have a {series_coordinate} coordinate."
            ) from err
        if cube.ndim > 1:
            raise ValueError("Cube must be 1D.")

    # Do the actual plotting.
    _plot_and_save_line_series(cubes, coords, plot_filename, title)

    # Add list of plots to plot metadata.
    plot_index = _append_to_plot_index([plot_filename])

    # Make a page to display the plots.
    _make_plot_html_page(plot_index)

    return cube


def plot_vertical_line_series(
    cubes: iris.cube.Cube | iris.cube.CubeList,
    filename: str = None,
    series_coordinate: str = "model_level_number",
    sequence_coordinate: str = "time",
    # line_coordinate: str = "realization",
    **kwargs,
) -> iris.cube.Cube | iris.cube.CubeList:
    """Plot a line plot against a type of vertical coordinate.

    The Cube or CubeList must be 1D.

    A 1D line plot with y-axis as pressure coordinate can be plotted, but if the sequence_coordinate is present
    then a sequence of plots will be produced.

    Parameters
    ----------
    iris.cube | iris.cube.CubeList
        Cube or CubeList of the data to plot. The individual cubes should have a single dimension.
        The cubes should cover the same phenomenon i.e. all cubes contain temperature data.
        We do not support different data such as temperature and humidity in the same CubeList for plotting.
    filename: str, optional
        Name of the plot to write, used as a prefix for plot sequences. Defaults
        to the recipe name.
    series_coordinate: str, optional
        Coordinate to plot on the y-axis. Can be ``pressure`` or
        ``model_level_number`` for UM, or ``full_levels`` or ``half_levels``
        for LFRic. Defaults to ``model_level_number``.
        This coordinate must exist in the cube.
    sequence_coordinate: str, optional
        Coordinate about which to make a plot sequence. Defaults to ``"time"``.
        This coordinate must exist in the cube.

    Returns
    -------
    iris.cube.Cube | iris.cube.CubeList
        The original Cube or CubeList (so further operations can be applied).
        Plotted data.

    Raises
    ------
    ValueError
        If the cubes doesn't have the right dimensions.
    TypeError
        If the cube isn't a Cube or CubeList.
    """
    # Ensure we have a name for the plot file.
    recipe_title = get_recipe_metadata().get("title", "Untitled")
    if filename is None:
        filename = slugify(recipe_title)

    cubes = iter_maybe(cubes)
    # Initialise empty list to hold all data from all cubes in a CubeList
    all_data = []

    # Store min/max ranges for x range.
    x_levels = []

    num_models = _get_num_models(cubes)

    _validate_cube_shape(cubes, num_models)

<<<<<<< HEAD
    # Iterate over all cubes in cube or CubeList and plot
=======
    # Iterate over all cubes in cube or CubeList and plot.
>>>>>>> ea8d83f7
    coords = []
    for cube in cubes:
        # Test if series coordinate i.e. pressure level exist for any cube with cube.ndim >=1.
        try:
            coords.append(cube.coord(series_coordinate))
        except iris.exceptions.CoordinateNotFoundError as err:
            raise ValueError(
                f"Cube must have a {series_coordinate} coordinate."
            ) from err

        try:
            if cube.ndim > 1:
                cube.coord(sequence_coordinate)
        except iris.exceptions.CoordinateNotFoundError as err:
            raise ValueError(
                f"Cube must have a {sequence_coordinate} coordinate or be 1D."
            ) from err

        # Get minimum and maximum from levels information.
        _, levels, _ = _colorbar_map_levels(cube)
        if levels is not None:
            x_levels.append(min(levels))
            x_levels.append(max(levels))
        else:
            all_data.append(cube.data)

    if len(x_levels) == 0:
        # Combine all data into a single NumPy array
        combined_data = np.concatenate(all_data)

        # Set the lower and upper limit for the x-axis to ensure all plots have
        # same range. This needs to read the whole cube over the range of the
        # sequence and if applicable postage stamp coordinate.
        vmin = np.floor(combined_data.min())
        vmax = np.ceil(combined_data.max())
    else:
        vmin = min(x_levels)
        vmax = max(x_levels)

    # Matching the slices (matching by seq coord point; it may happen that
    # evaluated models do not cover the same seq coord range, hence matching
    # necessary)
<<<<<<< HEAD
    all_points = sorted(
        set(
            itertools.chain.from_iterable(
                cb.coord(sequence_coordinate).points for cb in cubes
            )
        )
    )
    all_slices = list(
        itertools.chain.from_iterable(
            cb.slices_over(sequence_coordinate) for cb in cubes
        )
    )
    cube_iterables = [
        iris.cube.CubeList(
            s for s in all_slices if s.coord(sequence_coordinate).points[0] == point
        )
        for point in all_points
    ]
=======
    def filter_cube_iterables(cube_iterables) -> bool:
        return len(cube_iterables) == len(coords)

    cube_iterables = filter(
        filter_cube_iterables,
        (
            iris.cube.CubeList(
                s
                for s in itertools.chain.from_iterable(
                    cb.slices_over(sequence_coordinate) for cb in cubes
                )
                if s.coord(sequence_coordinate).points[0] == point
            )
            for point in sorted(
                set(
                    itertools.chain.from_iterable(
                        cb.coord(sequence_coordinate).points for cb in cubes
                    )
                )
            )
        ),
    )
>>>>>>> ea8d83f7

    # Create a plot for each value of the sequence coordinate.
    # Allowing for multiple cubes in a CubeList to be plotted in the same plot for
    # similar sequence values. Passing a CubeList into the internal plotting function
    # for similar values of the sequence coordinate. cube_slice can be an iris.cube.Cube
    # or an iris.cube.CubeList.
    plot_index = []
    for cubes_slice in cube_iterables:
<<<<<<< HEAD
        single_cube = cubes_slice
        if isinstance(single_cube, iris.cube.CubeList):
            single_cube = single_cube[0]
        # Use sequence value so multiple sequences can merge.
        seq_coord = single_cube.coord(sequence_coordinate)
=======
        # Use sequence value so multiple sequences can merge.
        seq_coord = cubes_slice[0].coord(sequence_coordinate)
>>>>>>> ea8d83f7
        sequence_value = seq_coord.points[0]
        plot_filename = f"{filename.rsplit('.', 1)[0]}_{sequence_value}.png"
        # Format the coordinate value in a unit appropriate way.
        title = f"{recipe_title}\n{seq_coord.units.title(sequence_value)}"
        # Do the actual plotting.
        _plot_and_save_vertical_line_series(
            cubes_slice,
            coords,
            plot_filename,
            series_coordinate,
            title=title,
            vmin=vmin,
            vmax=vmax,
        )
        plot_index.append(plot_filename)

    # Add list of plots to plot metadata.
    complete_plot_index = _append_to_plot_index(plot_index)

    # Make a page to display the plots.
    _make_plot_html_page(complete_plot_index)

    return cubes


def scatter_plot(
    cube_x: iris.cube.Cube | iris.cube.CubeList,
    cube_y: iris.cube.Cube | iris.cube.CubeList,
    filename: str = None,
    one_to_one: bool = True,
    **kwargs,
) -> iris.cube.CubeList:
    """Plot a scatter plot between two variables.

    Both cubes must be 1D.

    Parameters
    ----------
    cube_x: Cube | CubeList
        1 dimensional Cube of the data to plot on y-axis.
    cube_y: Cube | CubeList
        1 dimensional Cube of the data to plot on x-axis.
    filename: str, optional
        Filename of the plot to write.
    one_to_one: bool, optional
        If True a 1:1 line is plotted; if False it is not. Default is True.

    Returns
    -------
    cubes: CubeList
        CubeList of the original x and y cubes for further processing.

    Raises
    ------
    ValueError
        If the cube doesn't have the right dimensions and cubes not the same
        size.
    TypeError
        If the cube isn't a single cube.

    Notes
    -----
    Scatter plots are used for determining if there is a relationship between
    two variables. Positive relations have a slope going from bottom left to top
    right; Negative relations have a slope going from top left to bottom right.

    A variant of the scatter plot is the quantile-quantile plot. This plot does
    not use all data points, but the selected quantiles of each variable
    instead. Quantile-quantile plots are valuable for comparing against
    observations and other models. Identical percentiles between the variables
    will lie on the one-to-one line implying the values correspond well to each
    other. Where there is a deviation from the one-to-one line a range of
    possibilities exist depending on how and where the data is shifted (e.g.,
    Wilks 2011 [Wilks2011]_).

    For distributions above the one-to-one line the distribution is left-skewed;
    below is right-skewed. A distinct break implies a bimodal distribution, and
    closer values/values further apart at the tails imply poor representation of
    the extremes.

    References
    ----------
    .. [Wilks2011] Wilks, D.S., (2011) "Statistical Methods in the Atmospheric
       Sciences" Third Edition, vol. 100, Academic Press, Oxford, UK, 676 pp.
    """
    # Iterate over all cubes in cube or CubeList and plot.
    for cube_iter in iter_maybe(cube_x):
        # Check cubes are correct shape.
        cube_iter = _check_single_cube(cube_iter)
        if cube_iter.ndim > 1:
            raise ValueError("cube_x must be 1D.")

    # Iterate over all cubes in cube or CubeList and plot.
    for cube_iter in iter_maybe(cube_y):
        # Check cubes are correct shape.
        cube_iter = _check_single_cube(cube_iter)
        if cube_iter.ndim > 1:
            raise ValueError("cube_y must be 1D.")

    # Ensure we have a name for the plot file.
    title = get_recipe_metadata().get("title", "Untitled")
    if filename is None:
        filename = slugify(title)

    # Add file extension.
    plot_filename = f"{filename.rsplit('.', 1)[0]}.png"

    # Do the actual plotting.
    _plot_and_save_scatter_plot(cube_x, cube_y, plot_filename, title, one_to_one)

    # Add list of plots to plot metadata.
    plot_index = _append_to_plot_index([plot_filename])

    # Make a page to display the plots.
    _make_plot_html_page(plot_index)

    return iris.cube.CubeList([cube_x, cube_y])


def plot_histogram_series(
    cubes: iris.cube.Cube | iris.cube.CubeList,
    filename: str = None,
    sequence_coordinate: str = "time",
    stamp_coordinate: str = "realization",
    single_plot: bool = False,
    **kwargs,
) -> iris.cube.Cube | iris.cube.CubeList:
    """Plot a histogram plot for each vertical level provided.

    A histogram plot can be plotted, but if the sequence_coordinate (i.e. time)
    is present then a sequence of plots will be produced using the time slider
    functionality to scroll through histograms against time. If a
    stamp_coordinate is present then postage stamp plots will be produced. If
    stamp_coordinate and single_plot is True, all postage stamp plots will be
    plotted in a single plot instead of separate postage stamp plots.

    Parameters
    ----------
    cubes: Cube | iris.cube.CubeList
        Iris cube or CubeList of the data to plot. It should have a single dimension other
        than the stamp coordinate.
        The cubes should cover the same phenomenon i.e. all cubes contain temperature data.
        We do not support different data such as temperature and humidity in the same CubeList for plotting.
    filename: str, optional
        Name of the plot to write, used as a prefix for plot sequences. Defaults
        to the recipe name.
    sequence_coordinate: str, optional
        Coordinate about which to make a plot sequence. Defaults to ``"time"``.
        This coordinate must exist in the cube and will be used for the time
        slider.
    stamp_coordinate: str, optional
        Coordinate about which to plot postage stamp plots. Defaults to
        ``"realization"``.
    single_plot: bool, optional
        If True, all postage stamp plots will be plotted in a single plot. If
        False, each postage stamp plot will be plotted separately. Is only valid
        if stamp_coordinate exists and has more than a single point.

    Returns
    -------
    iris.cube.Cube | iris.cube.CubeList
        The original Cube or CubeList (so further operations can be applied).
        Plotted data.

    Raises
    ------
    ValueError
        If the cube doesn't have the right dimensions.
    TypeError
        If the cube isn't a Cube or CubeList.
    """
    recipe_title = get_recipe_metadata().get("title", "Untitled")

    cubes = iter_maybe(cubes)

    # Ensure we have a name for the plot file.
    if filename is None:
        filename = slugify(recipe_title)

    # Internal plotting function.
    plotting_func = _plot_and_save_histogram_series

    num_models = _get_num_models(cubes)

    _validate_cube_shape(cubes, num_models)

    # If several histograms are plotted with time as sequence_coordinate for the
    # time slider option.
    for cube in cubes:
        try:
            cube.coord(sequence_coordinate)
        except iris.exceptions.CoordinateNotFoundError as err:
            raise ValueError(
                f"Cube must have a {sequence_coordinate} coordinate."
            ) from err

    # Get minimum and maximum from levels information.
    levels = None
    for cube in cubes:
        _, levels, _ = _colorbar_map_levels(cube)
        logging.debug("levels: %s", levels)
        if levels is not None:
            vmin = min(levels)
            vmax = max(levels)
            break

    if levels is None:
        vmin = min(cb.data.min() for cb in cubes)
        vmax = max(cb.data.max() for cb in cubes)

    # Make postage stamp plots if stamp_coordinate exists and has more than a
    # single point. If single_plot is True:
    # -- all postage stamp plots will be plotted in a single plot instead of
    # separate postage stamp plots.
    # -- model names (hidden in cube attrs) are ignored, that is stamp plots are
    # produced per single model only
    if num_models == 1:
        if (
            stamp_coordinate in [c.name() for c in cubes[0].coords()]
            and cubes[0].coord(stamp_coordinate).shape[0] > 1
        ):
            if single_plot:
                plotting_func = (
                    _plot_and_save_postage_stamps_in_single_plot_histogram_series
                )
            else:
                plotting_func = _plot_and_save_postage_stamp_histogram_series
        cube_iterables = cubes[0].slices_over(sequence_coordinate)
    else:
        all_points = sorted(
            set(
                itertools.chain.from_iterable(
                    cb.coord(sequence_coordinate).points for cb in cubes
                )
            )
        )
        all_slices = list(
            itertools.chain.from_iterable(
                cb.slices_over(sequence_coordinate) for cb in cubes
            )
        )
        # Matched slices (matched by seq coord point; it may happen that
        # evaluated models do not cover the same seq coord range, hence matching
        # necessary)
        cube_iterables = [
            iris.cube.CubeList(
                s for s in all_slices if s.coord(sequence_coordinate).points[0] == point
            )
            for point in all_points
        ]

    plot_index = []
    # Create a plot for each value of the sequence coordinate. Allowing for
    # multiple cubes in a CubeList to be plotted in the same plot for similar
    # sequence values. Passing a CubeList into the internal plotting function
    # for similar values of the sequence coordinate. cube_slice can be an
    # iris.cube.Cube or an iris.cube.CubeList.
    for cube_slice in cube_iterables:
        single_cube = cube_slice
        if isinstance(cube_slice, iris.cube.CubeList):
            single_cube = cube_slice[0]

        # Use sequence value so multiple sequences can merge.
        sequence_value = single_cube.coord(sequence_coordinate).points[0]
        plot_filename = f"{filename.rsplit('.', 1)[0]}_{sequence_value}.png"
        coord = single_cube.coord(sequence_coordinate)
        # Format the coordinate value in a unit appropriate way.
        title = f"{recipe_title}\n{coord.units.title(coord.points[0])}"
        # Do the actual plotting.
        plotting_func(
            cube_slice,
            filename=plot_filename,
            stamp_coordinate=stamp_coordinate,
            title=title,
            vmin=vmin,
            vmax=vmax,
        )
        plot_index.append(plot_filename)

    # Add list of plots to plot metadata.
    complete_plot_index = _append_to_plot_index(plot_index)

    # Make a page to display the plots.
    _make_plot_html_page(complete_plot_index)

    return cubes<|MERGE_RESOLUTION|>--- conflicted
+++ resolved
@@ -614,13 +614,8 @@
     ----------
     cubes: CubeList
         1 dimensional Cube or CubeList of the data to plot on x-axis.
-<<<<<<< HEAD
-    coords: list[Coord]
-        Coordinates to plot on y-axis, one per cube.
-=======
     coord: list[Coord]
         Coordinates to plot on the y-axis, one per cube.
->>>>>>> ea8d83f7
     filename: str
         Filename of the plot to write.
     series_coordinate: str
@@ -1354,11 +1349,7 @@
 
     _validate_cube_shape(cubes, num_models)
 
-<<<<<<< HEAD
-    # Iterate over all cubes in cube or CubeList and plot
-=======
     # Iterate over all cubes in cube or CubeList and plot.
->>>>>>> ea8d83f7
     coords = []
     for cube in cubes:
         # Test if series coordinate i.e. pressure level exist for any cube with cube.ndim >=1.
@@ -1401,26 +1392,6 @@
     # Matching the slices (matching by seq coord point; it may happen that
     # evaluated models do not cover the same seq coord range, hence matching
     # necessary)
-<<<<<<< HEAD
-    all_points = sorted(
-        set(
-            itertools.chain.from_iterable(
-                cb.coord(sequence_coordinate).points for cb in cubes
-            )
-        )
-    )
-    all_slices = list(
-        itertools.chain.from_iterable(
-            cb.slices_over(sequence_coordinate) for cb in cubes
-        )
-    )
-    cube_iterables = [
-        iris.cube.CubeList(
-            s for s in all_slices if s.coord(sequence_coordinate).points[0] == point
-        )
-        for point in all_points
-    ]
-=======
     def filter_cube_iterables(cube_iterables) -> bool:
         return len(cube_iterables) == len(coords)
 
@@ -1443,7 +1414,6 @@
             )
         ),
     )
->>>>>>> ea8d83f7
 
     # Create a plot for each value of the sequence coordinate.
     # Allowing for multiple cubes in a CubeList to be plotted in the same plot for
@@ -1452,16 +1422,8 @@
     # or an iris.cube.CubeList.
     plot_index = []
     for cubes_slice in cube_iterables:
-<<<<<<< HEAD
-        single_cube = cubes_slice
-        if isinstance(single_cube, iris.cube.CubeList):
-            single_cube = single_cube[0]
-        # Use sequence value so multiple sequences can merge.
-        seq_coord = single_cube.coord(sequence_coordinate)
-=======
         # Use sequence value so multiple sequences can merge.
         seq_coord = cubes_slice[0].coord(sequence_coordinate)
->>>>>>> ea8d83f7
         sequence_value = seq_coord.points[0]
         plot_filename = f"{filename.rsplit('.', 1)[0]}_{sequence_value}.png"
         # Format the coordinate value in a unit appropriate way.
