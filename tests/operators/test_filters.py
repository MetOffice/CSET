# Copyright 2022 Met Office and contributors.
#
# Licensed under the Apache License, Version 2.0 (the "License");
# you may not use this file except in compliance with the License.
# You may obtain a copy of the License at
#
#     http://www.apache.org/licenses/LICENSE-2.0
#
# Unless required by applicable law or agreed to in writing, software
# distributed under the License is distributed on an "AS IS" BASIS,
# WITHOUT WARRANTIES OR CONDITIONS OF ANY KIND, either express or implied.
# See the License for the specific language governing permissions and
# limitations under the License.

"""Test filter operators."""

import iris.cube
import pytest

from CSET.operators import constraints, filters


<<<<<<< HEAD
def test_filters_operator(cubes):
=======
def test_filter_cubes():
>>>>>>> f4c9b8dc
    """Filter cube and verify."""
    constraint = constraints.generate_cell_methods_constraint([])
    # Test filtering a CubeList.
    cube = filters.filter_cubes(cubes, constraint)
    assert cube.cell_methods == ()
    expected_cube = "<iris 'Cube' of air_temperature / (K) (time: 3; grid_latitude: 17; grid_longitude: 13)>"
    assert repr(cube) == expected_cube
    # Test for exception when multiple cubes returned.
    constraint = constraints.generate_stash_constraint("m01s03i236")
    with pytest.raises(ValueError):
<<<<<<< HEAD
        cube = filters.filter_cubes(cubes, constraint)
    # Test filtering a single Cube.
=======
        filters.filter_cubes(cubes, constraint)
    # Test filtering a Cube.
>>>>>>> f4c9b8dc
    single_cube = filters.filter_cubes(cube, constraint)
    assert repr(cube) == repr(single_cube)


def test_filter_multiple_cubes():
    """Filter multiple cubes and verify."""
    raw_cubes = read.read_cubes("tests/test_data/air_temp.nc")

    # Test to a CubeList of a single Cube.
    constraint_single = constraints.combine_constraints(
        constraints.generate_stash_constraint("m01s03i236"),
        a=constraints.generate_cell_methods_constraint([]),
    )
    filtered_cubes = filters.filter_multiple_cubes(raw_cubes, c=constraint_single)
    assert isinstance(filtered_cubes, iris.cube.CubeList)
    assert len(filtered_cubes) == 1
    assert filtered_cubes[0].cell_methods == ()

    # Test filtering a Cube.
    filtered_cube = filters.filter_multiple_cubes(
        filtered_cubes[0], c=constraint_single
    )
    assert isinstance(filtered_cube, iris.cube.CubeList)
    assert len(filtered_cube) == 1

    # Test filtering for multiple Cubes.
    constraint_single_2 = constraints.combine_constraints(
        constraints.generate_stash_constraint("m01s03i236"),
        a=constraints.generate_cell_methods_constraint(
            [
                iris.coords.CellMethod(
                    method="minimum", coords="time", intervals="1 hour"
                )
            ]
        ),
    )
    filtered_multi_cubes = filters.filter_multiple_cubes(
        raw_cubes, c1=constraint_single, c2=constraint_single_2
    )
    assert len(filtered_multi_cubes) == 2

    # Test exception when multiple cubes returned.
    constraint_multiple = constraints.generate_stash_constraint("m01s03i236")
    with pytest.raises(ValueError):
        filters.filter_multiple_cubes(raw_cubes, c=constraint_multiple)

    # Test exception when no Cubes returned.
    constraint_none = constraints.generate_stash_constraint("m01s01i001")
    with pytest.raises(ValueError):
        filters.filter_multiple_cubes(raw_cubes, c=constraint_none)<|MERGE_RESOLUTION|>--- conflicted
+++ resolved
@@ -20,11 +20,7 @@
 from CSET.operators import constraints, filters
 
 
-<<<<<<< HEAD
-def test_filters_operator(cubes):
-=======
-def test_filter_cubes():
->>>>>>> f4c9b8dc
+def test_filter_cubes(cubes):
     """Filter cube and verify."""
     constraint = constraints.generate_cell_methods_constraint([])
     # Test filtering a CubeList.
@@ -35,27 +31,20 @@
     # Test for exception when multiple cubes returned.
     constraint = constraints.generate_stash_constraint("m01s03i236")
     with pytest.raises(ValueError):
-<<<<<<< HEAD
-        cube = filters.filter_cubes(cubes, constraint)
-    # Test filtering a single Cube.
-=======
         filters.filter_cubes(cubes, constraint)
     # Test filtering a Cube.
->>>>>>> f4c9b8dc
     single_cube = filters.filter_cubes(cube, constraint)
     assert repr(cube) == repr(single_cube)
 
 
-def test_filter_multiple_cubes():
+def test_filter_multiple_cubes(cubes):
     """Filter multiple cubes and verify."""
-    raw_cubes = read.read_cubes("tests/test_data/air_temp.nc")
-
     # Test to a CubeList of a single Cube.
     constraint_single = constraints.combine_constraints(
         constraints.generate_stash_constraint("m01s03i236"),
         a=constraints.generate_cell_methods_constraint([]),
     )
-    filtered_cubes = filters.filter_multiple_cubes(raw_cubes, c=constraint_single)
+    filtered_cubes = filters.filter_multiple_cubes(cubes, c=constraint_single)
     assert isinstance(filtered_cubes, iris.cube.CubeList)
     assert len(filtered_cubes) == 1
     assert filtered_cubes[0].cell_methods == ()
@@ -79,16 +68,16 @@
         ),
     )
     filtered_multi_cubes = filters.filter_multiple_cubes(
-        raw_cubes, c1=constraint_single, c2=constraint_single_2
+        cubes, c1=constraint_single, c2=constraint_single_2
     )
     assert len(filtered_multi_cubes) == 2
 
     # Test exception when multiple cubes returned.
     constraint_multiple = constraints.generate_stash_constraint("m01s03i236")
     with pytest.raises(ValueError):
-        filters.filter_multiple_cubes(raw_cubes, c=constraint_multiple)
+        filters.filter_multiple_cubes(cubes, c=constraint_multiple)
 
     # Test exception when no Cubes returned.
     constraint_none = constraints.generate_stash_constraint("m01s01i001")
     with pytest.raises(ValueError):
-        filters.filter_multiple_cubes(raw_cubes, c=constraint_none)+        filters.filter_multiple_cubes(cubes, c=constraint_none)