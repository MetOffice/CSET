--- conflicted
+++ resolved
@@ -284,8 +284,6 @@
         assert time.minute == 1
     # Also offset forecast_period by one minute.
     cube.coord("forecast_period").points += 1.0 / 60.0
-<<<<<<< HEAD
-=======
 
     # Give cube a radiation STASH code.
     cube.attributes["STASH"] = "m01s01i208"
@@ -321,8 +319,8 @@
     for time in times:
         assert time.minute == 1
     # Remove forecast_period from input cube.
+    print(cube)
     cube.remove_coord("forecast_period")
->>>>>>> 00abb692
 
     # Give cube a radiation STASH code.
     cube.attributes["STASH"] = "m01s01i208"
@@ -338,13 +336,6 @@
     for time in rad_times:
         assert time.minute == 0
 
-    # Ensure radiation forecast_period values are fixed.
-    rad_time_coord = cube.coord("forecast_period")
-    # Check all times are fixed.
-    assert rad_time_coord.points[0] == 0
-    for time in rad_time_coord.points:
-        assert time.dtype == int
-
 
 def test_fix_um_radtime_posthour_skip_non_radiation(cube):
     """Check non-radiation times are NOT fixed."""
@@ -401,8 +392,6 @@
     assert cube == iris.cube.Cube([0], var_name="data")
 
 
-<<<<<<< HEAD
-=======
 def test_fix_um_radtime_prehour(cube):
     """Check times that are 1 minute past are rounded to the whole hour."""
     # Offset times by one minute.
@@ -523,7 +512,6 @@
     assert cube == iris.cube.Cube([0], var_name="data")
 
 
->>>>>>> 00abb692
 def test_fix_um_lightning(cube):
     """Check time and cell_methods are adjusted."""
     # Add UM lightning STASH code.
