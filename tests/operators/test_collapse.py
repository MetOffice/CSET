# © Crown copyright, Met Office (2022-2025) and CSET contributors.
#
# Licensed under the Apache License, Version 2.0 (the "License");
# you may not use this file except in compliance with the License.
# You may obtain a copy of the License at
#
#     http://www.apache.org/licenses/LICENSE-2.0
#
# Unless required by applicable law or agreed to in writing, software
# distributed under the License is distributed on an "AS IS" BASIS,
# WITHOUT WARRANTIES OR CONDITIONS OF ANY KIND, either express or implied.
# See the License for the specific language governing permissions and
# limitations under the License.

"""Test collapse operators."""

import datetime

import iris
import iris.cube
import numpy as np
import pytest

from CSET.operators import collapse


@pytest.fixture()
def medium_forecast() -> iris.cube.Cube:
    """Get medium forecast with monotonic time coordinate."""
    return iris.load_cube(
        "tests/test_data/medium_forecast_air_temp_monotonic.nc", "air_temperature"
    )


def test_collapse(cube):
    """Reduces dimension of cube."""
    # Test collapsing a single coordinate.
    collapsed_cube = collapse.collapse(cube, "time", "MEAN")
    expected_cube = (
        "<iris 'Cube' of air_temperature / (K) (grid_latitude: 17; grid_longitude: 13)>"
    )
    assert repr(collapsed_cube) == expected_cube

    # Test collapsing two coordinates.
    collapsed_cube = collapse.collapse(
        cube, ["grid_latitude", "grid_longitude"], "MEAN"
    )
    expected_cube = "<iris 'Cube' of air_temperature / (K) (time: 3)>"
    assert repr(collapsed_cube) == expected_cube


def test_collapse_cubelist(cube):
    """Reduce dimensions of multiple cubes in a CubeList."""
    cubes = iris.cube.CubeList([cube, cube])
    collapsed_cubes = collapse.collapse(cubes, "time", "MEAN")
    assert len(collapsed_cubes) == 2
    expected_cube = (
        "<iris 'Cube' of air_temperature / (K) (grid_latitude: 17; grid_longitude: 13)>"
    )
    for collapsed_cube in collapsed_cubes:
        assert repr(collapsed_cube) == expected_cube


def test_collapse_percentile(cube):
    """Reduce dimension of a cube with a PERCENTILE aggregation."""
    with pytest.raises(ValueError, match="Must specify additional_percent"):
        collapse.collapse(cube, "time", "PERCENTILE")

    # Test collapsing a single coordinate.
    collapsed_cube = collapse.collapse(
        cube, "time", "PERCENTILE", additional_percent=75
    )
    expected_cube = (
        "<iris 'Cube' of air_temperature / (K) (grid_latitude: 17; grid_longitude: 13)>"
    )
    assert repr(collapsed_cube) == expected_cube


def test_collapse_by_hour_of_day(long_forecast):
    """Convert and aggregates time dimension by hour of day."""
    collapsed_cube = collapse.collapse_by_hour_of_day(long_forecast, "MEAN")
    expected_cube = "<iris 'Cube' of air_temperature / (K) (hour: 24; grid_latitude: 3; grid_longitude: 3)>"
    assert repr(collapsed_cube) == expected_cube


def test_collapse_by_hour_of_day_single_day(long_forecast):
    """Convert and aggregates time dimension by hour of day."""
    # Read in only first 24h of input data.
<<<<<<< HEAD
    collapsed_cube = collapse.collapse_by_hour_of_day(long_forecast[0:24], "MEAN")
    expected_cube = "<iris 'Cube' of air_temperature / (K) (hour: 24; grid_latitude: 3; grid_longitude: 3)>"
    assert repr(collapsed_cube) == expected_cube

    # Ensure cube data has changed when averaging 1-day only. Input data spans T=3 through to T=2.
    assert collapsed_cube.data[0, 0, 0] == long_forecast.data[21, 0, 0]
    assert collapsed_cube.data[0, -1, -1] == long_forecast.data[21, -1, -1]

    # Select different initialisation time from input data.
    long_forecast_2 = long_forecast[56:80]
    collapsed_cube = collapse.collapse_by_hour_of_day(long_forecast_2, "MEAN")
    expected_cube = "<iris 'Cube' of air_temperature / (K) (hour: 24; grid_latitude: 3; grid_longitude: 3)>"
    assert repr(collapsed_cube) == expected_cube

    # Ensure cube data has changed when averaging 1-day only. Input data spans T=11 through to T=10
    assert collapsed_cube.data[0, 0, 0] == long_forecast_2.data[13, 0, 0]
    assert collapsed_cube.data[0, -1, -1] == long_forecast_2.data[13, -1, -1]
=======
    day_long_forecast = long_forecast[0:24]
    collapsed_cube = collapse.collapse_by_hour_of_day(day_long_forecast, "MEAN")
    expected_cube = "<iris 'Cube' of air_temperature / (K) (hour: 24; grid_latitude: 3; grid_longitude: 3)>"
    assert repr(collapsed_cube) == expected_cube

    # Ensure data has changed position in cube (averaging 1-day only).
    # Input data spans T=3 through to T=2.
    assert collapsed_cube.data[0, 0, 0] == day_long_forecast.data[21, 0, 0]
    assert collapsed_cube.data[0, -1, -1] == day_long_forecast.data[21, -1, -1]

    # Select different segment from long_forecast input data.
    day_long_forecast_2 = long_forecast[56:80]
    collapsed_cube = collapse.collapse_by_hour_of_day(day_long_forecast_2, "MEAN")
    expected_cube = "<iris 'Cube' of air_temperature / (K) (hour: 24; grid_latitude: 3; grid_longitude: 3)>"
    assert repr(collapsed_cube) == expected_cube

    # Ensure cube data has changed position in cube (averaging 1-day only).
    # Input data spans T=11 through to T=10
    assert collapsed_cube.data[0, 0, 0] == day_long_forecast_2.data[13, 0, 0]
    assert collapsed_cube.data[0, -1, -1] == day_long_forecast_2.data[13, -1, -1]
>>>>>>> 00abb692


def test_collapse_by_hour_of_day_cubelist(long_forecast):
    """Collapsing a CubeList by hour of day collapses each cube separately."""
    cubes = iris.cube.CubeList([long_forecast, long_forecast.copy()])
    collapsed_cubes = collapse.collapse_by_hour_of_day(cubes, "MEAN")
    assert isinstance(collapsed_cubes, iris.cube.CubeList)
    assert len(collapsed_cubes) == 2
    expected_cube = "<iris 'Cube' of air_temperature / (K) (hour: 24; grid_latitude: 3; grid_longitude: 3)>"
    for collapsed_cube in collapsed_cubes:
        assert repr(collapsed_cube) == expected_cube


def test_collapse_by_hour_of_day_single_cubelist(long_forecast):
    """Check single CubeList input collapsed by hour of day."""
    # Test single cubelist entry.
    cubes = iris.cube.CubeList([long_forecast])
    collapsed_cube = collapse.collapse_by_hour_of_day(cubes, "MEAN")
    expected_cube = "<iris 'Cube' of air_temperature / (K) (hour: 24; grid_latitude: 3; grid_longitude: 3)>"
    assert repr(collapsed_cube) == expected_cube


def test_collapse_by_hour_of_day_percentile(long_forecast):
    """Convert and aggregate time dimension by hour of day with percentiles."""
    # Test collapsing long forecast.
    collapsed_cube = collapse.collapse_by_hour_of_day(
        long_forecast, "PERCENTILE", additional_percent=[25, 75]
    )
    expected_cube = "<iris 'Cube' of air_temperature / (K) (percentile_over_hour: 2; hour: 24; grid_latitude: 3; grid_longitude: 3)>"
    assert repr(collapsed_cube) == expected_cube


def test_collapse_by_hour_of_day_percentile_fail(long_forecast):
    """Test failing due to non-specified additional_percent."""
    with pytest.raises(ValueError, match="Must specify additional_percent"):
        collapse.collapse_by_hour_of_day(long_forecast, "PERCENTILE")


def test_collapse_by_hour_of_day_multi_forecast_cube(long_forecast_multi_day):
    """Convert and aggregates time dimension by hour of day for a multi day cube."""
    collapsed_cube = collapse.collapse_by_hour_of_day(long_forecast_multi_day, "MEAN")
    expected_cube = "<iris 'Cube' of air_temperature / (K) (hour: 24; grid_latitude: 3; grid_longitude: 3)>"
    assert repr(collapsed_cube) == expected_cube


def test_collapse_by_hour_of_day_multi_forecast_single_day(long_forecast_multi_day):
    """Test time averaging and data rolling correct for collapse_hour_of_day."""
    # Ensure data components are as expected, working with first 24h inputs.
    long_forecast_pick_day = long_forecast_multi_day[0:24]
    collapsed_cube = collapse.collapse_by_hour_of_day(long_forecast_pick_day, "MEAN")
    expected_cube = "<iris 'Cube' of air_temperature / (K) (hour: 24; grid_latitude: 3; grid_longitude: 3)>"
    assert repr(collapsed_cube) == expected_cube

    # Ensure cube data has changed position in cube (averaging 1-day only).
    # First initialisation segment in input spans T=3 through to T=2.
    # Second initialisation segment in input spans T=15 through to T=14.
    # Third initialisation segment in input spans T=3 through to T=2.
    calc_mean = (
        long_forecast_pick_day.data[21, 0, 0, 0]
        + long_forecast_pick_day.data[9, 1, 0, 0]
        + long_forecast_pick_day.data[21, 2, 0, 0]
    ) / 3.0
    assert collapsed_cube.data[0, 0, 0] == calc_mean
    calc_mean2 = (
        long_forecast_pick_day.data[21, 0, -1, -1]
        + long_forecast_pick_day.data[9, 1, -1, -1]
        + long_forecast_pick_day.data[21, 2, -1, -1]
    ) / 3.0
    assert collapsed_cube.data[0, -1, -1] == calc_mean2

    # Select different segment from long_forecast input data.
    # First segment T=1 to T=0. Second T=13 to T=12. Third T=1 to T=0.
    long_forecast_pick_day2 = long_forecast_multi_day[22:46]
    collapsed_cube = collapse.collapse_by_hour_of_day(long_forecast_pick_day2, "MEAN")
    calc_mean = (
        long_forecast_pick_day2.data[23, 0, 0, 0]
        + long_forecast_pick_day2.data[11, 1, 0, 0]
        + long_forecast_pick_day2.data[23, 2, 0, 0]
    ) / 3.0
    assert collapsed_cube.data[0, 0, 0] == calc_mean
    calc_mean2 = (
        long_forecast_pick_day2.data[23, 0, -1, -1]
        + long_forecast_pick_day2.data[11, 1, -1, -1]
        + long_forecast_pick_day2.data[23, 2, -1, -1]
    ) / 3.0
    assert collapsed_cube.data[0, -1, -1] == calc_mean2


def test_collapse_by_lead_time_single_cube(long_forecast_multi_day):
    """Check cube collapse by lead time."""
    calculated_cube = collapse.collapse(
        long_forecast_multi_day, "forecast_reference_time", "MEAN"
    )
    assert np.allclose(
        calculated_cube.data,
        collapse.collapse(
            long_forecast_multi_day, "forecast_reference_time", "MEAN"
        ).data,
        rtol=1e-06,
        atol=1e-02,
    )


def test_collapse_by_hour_of_day_multi_non_overlapping(long_forecast_multi_day):
    """Identify when inputs have non-overlapping cubes."""
    print(long_forecast_multi_day)
    cube_day1 = long_forecast_multi_day[0:24, 0, :, :]
    cube_day2 = long_forecast_multi_day[24:48, 2, :, :]
    print(cube_day1.coord("time"))
    print(cube_day2.coord("time"))
    non_overlap_cubelist = iris.cube.CubeList([cube_day1, cube_day2])
    with pytest.raises(
        ValueError, match="No overlapping times detected in input cubes."
    ):
        collapse.collapse_by_hour_of_day(non_overlap_cubelist, "MEAN")


def test_collapse_by_lead_time_single_cube_percentile_fail(long_forecast_multi_day):
    """Test fail by not setting additional percent."""
    with pytest.raises(ValueError, match="Must specify additional_percent"):
        collapse.collapse(
            long_forecast_multi_day, "forecast_reference_time", "PERCENTILE"
        )


def test_collapse_by_validity_time(long_forecast_multi_day):
    """Reduce a dimension of a cube by validity time."""
    collapsed_cube = collapse.collapse_by_validity_time(long_forecast_multi_day, "MEAN")
    expected_cube = "<iris 'Cube' of air_temperature / (K) (time: 145; grid_latitude: 3; grid_longitude: 3)>"
    assert repr(collapsed_cube) == expected_cube


def test_collapse_by_validity_time_cubelist(long_forecast_multi_day):
    """Collapsing a CubeList by validity time collapses each cube separately."""
    cubes = iris.cube.CubeList(
        [long_forecast_multi_day, long_forecast_multi_day.copy()]
    )
    collapsed_cubes = collapse.collapse_by_validity_time(cubes, "MEAN")
    assert isinstance(collapsed_cubes, iris.cube.CubeList)
    assert len(collapsed_cubes) == 2
    expected_cube = "<iris 'Cube' of air_temperature / (K) (time: 145; grid_latitude: 3; grid_longitude: 3)>"
    for collapsed_cube in collapsed_cubes:
        assert repr(collapsed_cube) == expected_cube


def test_collapse_by_validity_time_no_time_coordinate(long_forecast_multi_day):
    """Collapse a cube without a time coordinate by validity time."""
    long_forecast_multi_day.remove_coord("time")
    collapsed_cube = collapse.collapse_by_validity_time(long_forecast_multi_day, "MEAN")
    expected_cube = "<iris 'Cube' of air_temperature / (K) (time: 145; grid_latitude: 3; grid_longitude: 3)>"
    assert repr(collapsed_cube) == expected_cube


def test_collapse_by_validity_time_no_common_points(cube):
    """Test exception when there are no common time points between cubes."""
    c1 = cube.extract(iris.Constraint(time=datetime.datetime(2022, 9, 21, 2, 30)))
    c2 = cube.extract(iris.Constraint(time=datetime.datetime(2022, 9, 21, 4, 30)))
    cubes = iris.cube.CubeList([c1, c2])
    with pytest.raises(
        ValueError,
        match="Cubes do not overlap therefore cannot collapse across validity time.",
    ):
        collapse.collapse_by_validity_time(cubes, "MEAN")


def test_collapse_by_validity_time_percentile(long_forecast_multi_day):
    """Reduce by validity time with percentiles."""
    # Test successful collapsing by validity time.
    collapsed_cube = collapse.collapse_by_validity_time(
        long_forecast_multi_day, "PERCENTILE", additional_percent=[25, 75]
    )
    expected_cube = "<iris 'Cube' of air_temperature / (K) (percentile_over_equalised_validity_time: 2; time: 145; grid_latitude: 3; grid_longitude: 3)>"
    assert repr(collapsed_cube) == expected_cube


def test_collapse_by_validity_time_percentile_fail(long_forecast_multi_day):
    """Test not specifying additional percent fails."""
    with pytest.raises(ValueError, match="Must specify additional_percent"):
        collapse.collapse_by_validity_time(long_forecast_multi_day, "PERCENTILE")<|MERGE_RESOLUTION|>--- conflicted
+++ resolved
@@ -86,25 +86,6 @@
 def test_collapse_by_hour_of_day_single_day(long_forecast):
     """Convert and aggregates time dimension by hour of day."""
     # Read in only first 24h of input data.
-<<<<<<< HEAD
-    collapsed_cube = collapse.collapse_by_hour_of_day(long_forecast[0:24], "MEAN")
-    expected_cube = "<iris 'Cube' of air_temperature / (K) (hour: 24; grid_latitude: 3; grid_longitude: 3)>"
-    assert repr(collapsed_cube) == expected_cube
-
-    # Ensure cube data has changed when averaging 1-day only. Input data spans T=3 through to T=2.
-    assert collapsed_cube.data[0, 0, 0] == long_forecast.data[21, 0, 0]
-    assert collapsed_cube.data[0, -1, -1] == long_forecast.data[21, -1, -1]
-
-    # Select different initialisation time from input data.
-    long_forecast_2 = long_forecast[56:80]
-    collapsed_cube = collapse.collapse_by_hour_of_day(long_forecast_2, "MEAN")
-    expected_cube = "<iris 'Cube' of air_temperature / (K) (hour: 24; grid_latitude: 3; grid_longitude: 3)>"
-    assert repr(collapsed_cube) == expected_cube
-
-    # Ensure cube data has changed when averaging 1-day only. Input data spans T=11 through to T=10
-    assert collapsed_cube.data[0, 0, 0] == long_forecast_2.data[13, 0, 0]
-    assert collapsed_cube.data[0, -1, -1] == long_forecast_2.data[13, -1, -1]
-=======
     day_long_forecast = long_forecast[0:24]
     collapsed_cube = collapse.collapse_by_hour_of_day(day_long_forecast, "MEAN")
     expected_cube = "<iris 'Cube' of air_temperature / (K) (hour: 24; grid_latitude: 3; grid_longitude: 3)>"
@@ -125,7 +106,6 @@
     # Input data spans T=11 through to T=10
     assert collapsed_cube.data[0, 0, 0] == day_long_forecast_2.data[13, 0, 0]
     assert collapsed_cube.data[0, -1, -1] == day_long_forecast_2.data[13, -1, -1]
->>>>>>> 00abb692
 
 
 def test_collapse_by_hour_of_day_cubelist(long_forecast):
