# Copyright 2022 Met Office and contributors.
#
# Licensed under the Apache License, Version 2.0 (the "License");
# you may not use this file except in compliance with the License.
# You may obtain a copy of the License at
#
#     http://www.apache.org/licenses/LICENSE-2.0
#
# Unless required by applicable law or agreed to in writing, software
# distributed under the License is distributed on an "AS IS" BASIS,
# WITHOUT WARRANTIES OR CONDITIONS OF ANY KIND, either express or implied.
# See the License for the specific language governing permissions and
# limitations under the License.

"""Tests for running CSET operator recipes."""

from pathlib import Path
from uuid import uuid4

import pytest

import CSET.operators


def test_get_operator():
    """Happy case."""
    read_operator = CSET.operators.get_operator("read.read_cubes")
    assert callable(read_operator)


def test_get_operator_exception_missing():
    """Test exception for non-existent operators."""
    with pytest.raises(ValueError):
        CSET.operators.get_operator("non-existent.operator")


def test_get_operator_exception_type():
    """Test exception if wrong type provided."""
    with pytest.raises(ValueError):
        CSET.operators.get_operator(["Not", b"a", "string", 1])


def test_get_operator_exception_not_callable():
    """Test exception if operator isn't a function."""
    with pytest.raises(ValueError):
        CSET.operators.get_operator("misc.__doc__")


def test_execute_recipe(tmp_path: Path):
    """Execute recipe to test happy case (this is really an integration test)."""
    input_file = Path("tests/test_data/air_temp.nc")
    output_dir = tmp_path / f"{uuid4()}"
    recipe_file = Path("tests/test_data/plot_instant_air_temp.yaml")
    CSET.operators.execute_recipe(recipe_file, input_file, output_dir)


def test_execute_recipe_edge_cases(tmp_path: Path):
    """Test weird edge cases. Also tests data paths not being pathlib Paths."""
    input_file = "tests/test_data/air_temp.nc"
    output_dir = tmp_path / f"{uuid4()}"
    recipe = Path("tests/test_data/noop_recipe.yaml")
    CSET.operators.execute_recipe(recipe, input_file, output_dir)


<<<<<<< HEAD
def test_execute_recipe_invalid_output_dir(tmp_path: Path):
    """Exception raised if output directory can't be created."""
    recipe_file = Path("tests/test_data/plot_instant_air_temp.yaml")
    input_file = Path("tests/test_data/air_temp.nc")
    output_dir = tmp_path / "file"
    output_dir.touch()
    with pytest.raises(FileExistsError):
        CSET.operators.execute_recipe(recipe_file, input_file, output_dir)
=======
def test_execute_recipe_invalid_args(tmp_path: Path):
    """Test exception is correctly raised for invalid output path."""
    recipe = '{"steps":[{"operator": misc.noop}]}'
    input_file = Path("tests/test_data/air_temp.nc")
    output_dir = tmp_path / "actually_a_file"
    output_dir.touch()
    with pytest.raises(FileExistsError):
        CSET.operators.execute_recipe(recipe, input_file, output_dir)
>>>>>>> fbc48c96
<|MERGE_RESOLUTION|>--- conflicted
+++ resolved
@@ -62,22 +62,11 @@
     CSET.operators.execute_recipe(recipe, input_file, output_dir)
 
 
-<<<<<<< HEAD
 def test_execute_recipe_invalid_output_dir(tmp_path: Path):
     """Exception raised if output directory can't be created."""
-    recipe_file = Path("tests/test_data/plot_instant_air_temp.yaml")
-    input_file = Path("tests/test_data/air_temp.nc")
-    output_dir = tmp_path / "file"
-    output_dir.touch()
-    with pytest.raises(FileExistsError):
-        CSET.operators.execute_recipe(recipe_file, input_file, output_dir)
-=======
-def test_execute_recipe_invalid_args(tmp_path: Path):
-    """Test exception is correctly raised for invalid output path."""
     recipe = '{"steps":[{"operator": misc.noop}]}'
     input_file = Path("tests/test_data/air_temp.nc")
     output_dir = tmp_path / "actually_a_file"
     output_dir.touch()
     with pytest.raises(FileExistsError):
-        CSET.operators.execute_recipe(recipe, input_file, output_dir)
->>>>>>> fbc48c96
+        CSET.operators.execute_recipe(recipe, input_file, output_dir)