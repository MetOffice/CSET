--- conflicted
+++ resolved
@@ -54,16 +54,6 @@
       - uses: actions/setup-python@v5
         with:
           python-version: "3.x"
-<<<<<<< HEAD
-=======
-      - name: Get week number for cache
-        id: week
-        run: echo "week=$(date '+W%V')" >> $GITHUB_OUTPUT
-      - uses: actions/cache@v4
-        with:
-          key: coverage-report|${{ env.pythonLocation }}|${{ steps.week.outputs.week }}
-          path: ~/.cache/pip
->>>>>>> f0f53b3a
       - name: Install coverage
         run: python3 -m pip install coverage
       - uses: actions/download-artifact@v4
