--- conflicted
+++ resolved
@@ -34,17 +34,7 @@
 [tool.setuptools_scm]
 
 [tool.pytest.ini_options]
-<<<<<<< HEAD
-addopts = [
-    "--import-mode=importlib",
-    "--verbose",
-    "--cov",
-    "--cov-append",
-    "--cov-config=pyproject.toml",
-]
-=======
 addopts = ["--import-mode=importlib"]
->>>>>>> f4c9b8dc
 filterwarnings = ['ignore::DeprecationWarning:pytest']
 minversion = "7"
 pythonpath = ["src"]
