--- conflicted
+++ resolved
@@ -1,12 +1,7 @@
 [project]
 name = "CSET"
-<<<<<<< HEAD
-version = "0.2.0"
+version = "0.3.0"
 description = "Toolkit for evaluation and investigation of numerical models for weather and climate applications."
-=======
-version = "0.3.0"
-description = "Convective Scale Evaluation Tool for evaluation and investigation of regional models."
->>>>>>> 428f86cb
 authors = [{ name = "Met Office" }, { name = "NIWA" }]
 readme = "README.md"
 license = { text = "Apache-2.0" }
