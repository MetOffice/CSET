--- conflicted
+++ resolved
@@ -10,105 +10,6 @@
 # Setup: Software environment and general non-scientific setup.
 ################################################################################
 
-<<<<<<< HEAD
-[template variables=LOGLEVEL]
-ns=Setup
-title=Logging level
-description=How detailed the logs should be.
-help=INFO only shows a general overview of what is happening, while DEBUG
-    enables in-operator logging, but produces a lot of output.
-
-    DEBUG log level also causes failed tasks to hold the workflow.
-values="INFO", "DEBUG"
-value-titles=Info, Debug
-compulsory=true
-
-[template variables=HOUSEKEEPING_MODE]
-ns=Setup
-title=Housekeeping mode
-description=How much housekeeping deletes.
-help=None will delete nothing.
-
-    Debug will only delete the downloads of initial data, and will keep
-    intermediate files.
-
-    Standard deletes most intermediate files, save for the final data that is
-    plotted.
-values=0, 1, 2
-value-titles=None, Debug, Standard
-compulsory=true
-
-[template variables=COLORBAR_FILE]
-ns=Setup
-title=Colorbar override file
-description=File path to a style file. Leave blank to use the built-in one.
-help=This will be a JSON file with a colorbar definition inside. See
-    src/CSET/operators/_colorbar_definition.json for an example.
-type=quoted
-compulsory=true
-
-[template variables=SKIP_WRITE]
-ns=Setup
-title=Skip writing processed data
-description=Skip saving the processed data used for the plots to save disk space.
-help=This skips writing the processed data that is plotted to minimise disk usage
-    and IO throughput. It is recommended for large CSET runs.
-type=python_boolean
-compulsory=true
-
-[template variables=PLOT_RESOLUTION]
-ns=Setup
-title=Plot resolution
-description=Resolution of output plot in dpi.
-help=This is passed through to the plotting operators and sets the resolution
-    of the output plots to the given number of pixels per inch. If unset
-    defaults to 100 dpi. The plots are all 8 by 8 inches, so this corresponds
-    to 800 by 800 pixels.
-type=integer
-compulsory=true
-
-[template variables=MULTIMODEL]
-ns=Setup
-title=Multimodel line plots
-description=Allow to plot all models in one e.g. histogram plot.
-help=If set to True, only one line plot for all models is produced rather than plot per model.
-    Currently implemented only for surface histogram plots.
-type=python_boolean
-compulsory=true
-
-[template variables=WEB_ADDR]
-ns=Setup
-title=Website address
-description=The address at which the website is served. It should be specified
-           to the directory level above WEB_DIR (e.g.
-           https://example.com/~username if WEB_DIR is $HOME/public_html/CSET).
-help=This should be the address where your public_html or equivalent is served.
-    It might include a partial path, such as your username.
-
-    E.g: https://example.com/~username/
-type=quoted
-compulsory=true
-sort-key=web1
-
-[template variables=WEB_DIR]
-ns=Setup
-title=Web directory
-description=Path to directory that is served by the webserver
-           (e.g: $HOME/public_html/CSET).
-help=This will probably be under $HOME/public_html or similar. You will want to
-    ensure a subfolder is used as it will be replaced with a symbolic link.
-
-    This is where the output of the workflow will be accessible from, through a
-    symlink to the workflow shared directory. Anything existing at the path will
-    be removed. Missing intermediate directories will be created.
-
-    E.g: $HOME/public_html/CSET
-type=quoted
-compulsory=true
-sort-key=web2
-
-=======
->>>>>>> 9481a384
 [template variables=SITE]
 ns=Setup
 title=Site
@@ -225,6 +126,15 @@
 type=quoted
 compulsory=true
 sort-key=setup-f-met3
+
+[template variables=MULTIMODEL]
+ns=Setup
+title=Multimodel line plots
+description=Allow to plot all models in one e.g. histogram plot.
+help=If set to True, only one line plot for all models is produced rather than plot per model.
+    Currently implemented only for surface histogram plots.
+type=python_boolean
+compulsory=true
 
 [template variables=WEB_ADDR]
 ns=Setup
