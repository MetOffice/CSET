--- conflicted
+++ resolved
@@ -21,9 +21,7 @@
             --VARNAME='{{field}}'
             --BASE_MODEL='{{base_model["name"]}}'
             --OTHER_MODEL='{{model["name"]}}'
-<<<<<<< HEAD
 	    --METHOD='{{method}}'
-=======
             {% if SELECT_SUBAREA %}
             --SUBAREA_TYPE='{{SUBAREA_TYPE}}'
             --SUBAREA_EXTENT='{{SUBAREA_EXTENT}}'
@@ -31,7 +29,6 @@
             --SUBAREA_TYPE='None'
             --SUBAREA_EXTENT='None'
             {% endif %}
->>>>>>> 7520388e
         """
         MODEL_IDENTIFIERS = '1 {{model["id"]}}'
 {% endfor %}
@@ -54,9 +51,7 @@
             --LEVEL='{{plevel}}'
             --BASE_MODEL='{{base_model["name"]}}'
             --OTHER_MODEL='{{model["name"]}}'
-<<<<<<< HEAD
 	    --METHOD='{{method}}'
-=======
             {% if SELECT_SUBAREA %}
             --SUBAREA_TYPE='{{SUBAREA_TYPE}}'
             --SUBAREA_EXTENT='{{SUBAREA_EXTENT}}'
@@ -64,7 +59,6 @@
             --SUBAREA_TYPE='None'
             --SUBAREA_EXTENT='None'
             {% endif %}
->>>>>>> 7520388e
         """
         MODEL_IDENTIFIERS = '1 {{model["id"]}}'
 {% endfor %}
@@ -88,9 +82,7 @@
             --LEVEL='{{mlevel}}'
             --BASE_MODEL='{{base_model["name"]}}'
             --OTHER_MODEL='{{model["name"]}}'
-<<<<<<< HEAD
 	    --METHOD='{{method}}'
-=======
             {% if SELECT_SUBAREA %}
             --SUBAREA_TYPE='{{SUBAREA_TYPE}}'
             --SUBAREA_EXTENT='{{SUBAREA_EXTENT}}'
@@ -98,7 +90,6 @@
             --SUBAREA_TYPE='None'
             --SUBAREA_EXTENT='None'
             {% endif %}
->>>>>>> 7520388e
         """
         MODEL_IDENTIFIERS = '1 {{model["id"]}}'
 {% endfor %}
