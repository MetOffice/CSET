{% if SPATIAL_DIFFERENCE_SURFACE_FIELD or SPATIAL_DIFFERENCE_PLEVEL_FIELD or SPATIAL_DIFFERENCE_MLEVEL_FIELD %}
[[SPATIAL_DIFFERENCE]]
    inherit = PROCESS

[runtime]
    [[dummy_spatial_difference]]
    inherit = DUMMY_TASK, SPATIAL_DIFFERENCE
{% endif %}

# Models are listed in order, so model 1 is the first element.
{% set base_model = models[0] %}
# As we use model 1 as the base model we skip it here.
{% for model in models[1:] %}

# Surface (2D) fields
{% if SPATIAL_DIFFERENCE_SURFACE_FIELD|default(False) %}
{% for field in SURFACE_FIELDS %}
{% for method in SPATIAL_SURFACE_FIELD_METHOD %}
[runtime]
<<<<<<< HEAD
    [[spatial_surface_difference_{{method}}_m{{model["id"]}}_{{sanitise_task_name(field)}}]]
    inherit = SPATIAL_DIFFERENCE, PROCESS
=======
    [[spatial_surface_difference_m{{model["id"]}}_{{sanitise_task_name(field)}}]]
    inherit = SPATIAL_DIFFERENCE
>>>>>>> 56e16a74
        [[[environment]]]
        CSET_RECIPE_NAME = "surface_spatial_difference.yaml"
        CSET_ADDOPTS = """
            --VARNAME='{{field}}'
            --BASE_MODEL='{{base_model["name"]}}'
            --OTHER_MODEL='{{model["name"]}}'
	    --METHOD='{{method}}'
            {% if SELECT_SUBAREA %}
            --SUBAREA_TYPE='{{SUBAREA_TYPE}}'
            --SUBAREA_EXTENT='{{SUBAREA_EXTENT}}'
            {% else %}
            --SUBAREA_TYPE='None'
            --SUBAREA_EXTENT='None'
            {% endif %}
        """
        MODEL_IDENTIFIERS = '1 {{model["id"]}}'
{% endfor %}
{% endfor %}
{% endif %}

# Pressure level fields
{% if SPATIAL_DIFFERENCE_PLEVEL_FIELD|default(False) %}
{% for field in PRESSURE_LEVEL_FIELDS %}
{% for plevel in PRESSURE_LEVELS %}
{% for method in SPATIAL_PLEVEL_FIELD_METHOD %}
[runtime]
<<<<<<< HEAD
    [[spatial_pressure_difference_{{method}}_m{{model["id"]}}_{{sanitise_task_name(field)}}_lv{{sanitise_task_name(plevel)}}]]
    inherit = SPATIAL_DIFFERENCE, PROCESS
=======
    [[spatial_pressure_difference_m{{model["id"]}}_{{sanitise_task_name(field)}}_lv{{sanitise_task_name(plevel)}}]]
    inherit = SPATIAL_DIFFERENCE
>>>>>>> 56e16a74
        [[[environment]]]
        CSET_RECIPE_NAME = "level_spatial_difference.yaml"
        CSET_ADDOPTS = """
            --VARNAME='{{field}}'
            --LEVELTYPE='pressure'
            --LEVEL='{{plevel}}'
            --BASE_MODEL='{{base_model["name"]}}'
            --OTHER_MODEL='{{model["name"]}}'
	    --METHOD='{{method}}'
            {% if SELECT_SUBAREA %}
            --SUBAREA_TYPE='{{SUBAREA_TYPE}}'
            --SUBAREA_EXTENT='{{SUBAREA_EXTENT}}'
            {% else %}
            --SUBAREA_TYPE='None'
            --SUBAREA_EXTENT='None'
            {% endif %}
        """
        MODEL_IDENTIFIERS = '1 {{model["id"]}}'
{% endfor %}
{% endfor %}
{% endfor %}
{% endif %}

# Model level fields
{% if SPATIAL_MLEVEL_DIFFERENCE|default(False) %}
{% for field in MODEL_LEVEL_FIELDS %}
{% for mlevel in MODEL_LEVELS %}
{% for method in SPATIAL_MLEVEL_FIELD_METHOD %}
[runtime]
<<<<<<< HEAD
    [[spatial_mlevel_difference_{{method}}_m{{model["id"]}}_{{sanitise_task_name(field)}}_lv{{sanitise_task_name(mlevel)}}]]
    inherit = SPATIAL_DIFFERENCE, PROCESS
=======
    [[spatial_mlevel_difference_m{{model["id"]}}_{{sanitise_task_name(field)}}_lv{{sanitise_task_name(mlevel)}}]]
    inherit = SPATIAL_DIFFERENCE
>>>>>>> 56e16a74
        [[[environment]]]
        CSET_RECIPE_NAME = "level_spatial_difference.yaml"
        CSET_ADDOPTS = """
            --VARNAME='{{field}}'
            --LEVELTYPE='model_level_number'
            --LEVEL='{{mlevel}}'
            --BASE_MODEL='{{base_model["name"]}}'
            --OTHER_MODEL='{{model["name"]}}'
	    --METHOD='{{method}}'
            {% if SELECT_SUBAREA %}
            --SUBAREA_TYPE='{{SUBAREA_TYPE}}'
            --SUBAREA_EXTENT='{{SUBAREA_EXTENT}}'
            {% else %}
            --SUBAREA_TYPE='None'
            --SUBAREA_EXTENT='None'
            {% endif %}
        """
        MODEL_IDENTIFIERS = '1 {{model["id"]}}'
{% endfor %}
{% endfor %}
{% endfor %}
{% endif %}

{% endfor %}<|MERGE_RESOLUTION|>--- conflicted
+++ resolved
@@ -17,13 +17,8 @@
 {% for field in SURFACE_FIELDS %}
 {% for method in SPATIAL_SURFACE_FIELD_METHOD %}
 [runtime]
-<<<<<<< HEAD
     [[spatial_surface_difference_{{method}}_m{{model["id"]}}_{{sanitise_task_name(field)}}]]
-    inherit = SPATIAL_DIFFERENCE, PROCESS
-=======
-    [[spatial_surface_difference_m{{model["id"]}}_{{sanitise_task_name(field)}}]]
     inherit = SPATIAL_DIFFERENCE
->>>>>>> 56e16a74
         [[[environment]]]
         CSET_RECIPE_NAME = "surface_spatial_difference.yaml"
         CSET_ADDOPTS = """
@@ -50,13 +45,8 @@
 {% for plevel in PRESSURE_LEVELS %}
 {% for method in SPATIAL_PLEVEL_FIELD_METHOD %}
 [runtime]
-<<<<<<< HEAD
     [[spatial_pressure_difference_{{method}}_m{{model["id"]}}_{{sanitise_task_name(field)}}_lv{{sanitise_task_name(plevel)}}]]
-    inherit = SPATIAL_DIFFERENCE, PROCESS
-=======
-    [[spatial_pressure_difference_m{{model["id"]}}_{{sanitise_task_name(field)}}_lv{{sanitise_task_name(plevel)}}]]
     inherit = SPATIAL_DIFFERENCE
->>>>>>> 56e16a74
         [[[environment]]]
         CSET_RECIPE_NAME = "level_spatial_difference.yaml"
         CSET_ADDOPTS = """
@@ -86,13 +76,8 @@
 {% for mlevel in MODEL_LEVELS %}
 {% for method in SPATIAL_MLEVEL_FIELD_METHOD %}
 [runtime]
-<<<<<<< HEAD
     [[spatial_mlevel_difference_{{method}}_m{{model["id"]}}_{{sanitise_task_name(field)}}_lv{{sanitise_task_name(mlevel)}}]]
-    inherit = SPATIAL_DIFFERENCE, PROCESS
-=======
-    [[spatial_mlevel_difference_m{{model["id"]}}_{{sanitise_task_name(field)}}_lv{{sanitise_task_name(mlevel)}}]]
     inherit = SPATIAL_DIFFERENCE
->>>>>>> 56e16a74
         [[[environment]]]
         CSET_RECIPE_NAME = "level_spatial_difference.yaml"
         CSET_ADDOPTS = """
