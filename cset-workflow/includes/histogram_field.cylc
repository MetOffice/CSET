{% if HISTOGRAM_SURFACE_FIELD or HISTOGRAM_PLEVEL_FIELD or HISTOGRAM_MLEVEL_FIELD %}
[[HISTOGRAM]]
    inherit = PROCESS
{% endif %}

# Surface (2D) fields
{% if HISTOGRAM_SURFACE_FIELD|default(False) %}
{% for field in SURFACE_FIELDS %}
[runtime]
    [[surface_histogram_series_{{sanitise_task_name(field)}}]]
    inherit = HISTOGRAM, PROCESS
        [[[environment]]]
        CSET_RECIPE_NAME = "generic_surface_histogram_series.yaml"
        CSET_ADDOPTS = """
            --VARNAME='{{field}}'
            --MODEL_NAME='{{model_names}}'
<<<<<<< HEAD
            {% if HISTOGRAM_SURFACE_FIELD_SEQUENCE|default(False) %}
            --SEQUENCE='time'
            {% else %}
            --SEQUENCE='realization'
=======
            {% if SELECT_SUBAREA %}
            --SUBAREA_TYPE='{{SUBAREA_TYPE}}'
            --SUBAREA_EXTENT='{{SUBAREA_EXTENT}}'
            {% else %}
            --SUBAREA_TYPE='None'
            --SUBAREA_EXTENT='None'
>>>>>>> 7520388e
            {% endif %}
        """
        MODEL_IDENTIFIERS = {{model_ids}}
{% endfor %}
{% endif %}

# Pressure level fields
{% if HISTOGRAM_PLEVEL_FIELD|default(False) %}
{% for field in PRESSURE_LEVEL_FIELDS %}
{% for plevel in PRESSURE_LEVELS %}
[runtime]
    [[plevel_histogram_series_{{sanitise_task_name(field)}}_lv{{sanitise_task_name(plevel)}}]]
    inherit = HISTOGRAM, PROCESS
        [[[environment]]]
        CSET_RECIPE_NAME = "generic_level_histogram_series.yaml"
        CSET_ADDOPTS = """
            --VARNAME='{{field}}'
            --LEVELTYPE='pressure'
            --LEVEL='{{plevel}}'
            --MODEL_NAME='{{model_names}}'
<<<<<<< HEAD
            {% if HISTOGRAM_PLEVEL_FIELD_SEQUENCE|default(False) %}
            --SEQUENCE='time'
            {% else %}
            --SEQUENCE='realization'
=======
            {% if SELECT_SUBAREA %}
            --SUBAREA_TYPE='{{SUBAREA_TYPE}}'
            --SUBAREA_EXTENT='{{SUBAREA_EXTENT}}'
            {% else %}
            --SUBAREA_TYPE='None'
            --SUBAREA_EXTENT='None'
>>>>>>> 7520388e
            {% endif %}
        """
        MODEL_IDENTIFIERS = {{model_ids}}
{% endfor %}
{% endfor %}
{% endif %}

# Model level fields
{% if HISTOGRAM_MLEVEL_FIELD|default(False) %}
{% for field in MODEL_LEVEL_FIELDS %}
{% for mlevel in MODEL_LEVELS %}
[runtime]
    [[mlevel_histogram_series_{{sanitise_task_name(field)}}_lv{{sanitise_task_name(mlevel)}}]]
    inherit = HISTOGRAM, PROCESS
        [[[environment]]]
        CSET_RECIPE_NAME = "generic_level_histogram_series.yaml"
        CSET_ADDOPTS = """
            --VARNAME='{{field}}'
            --LEVELTYPE='model_level_number'
            --LEVEL='{{mlevel}}'
            --MODEL_NAME='{{model_names}}'
<<<<<<< HEAD
            {% if HISTOGRAM_MLEVEL_FIELD_SEQUENCE|default(False) %}
            --SEQUENCE='time'
            {% else %}
            --SEQUENCE='realization'
=======
            {% if SELECT_SUBAREA %}
            --SUBAREA_TYPE='{{SUBAREA_TYPE}}'
            --SUBAREA_EXTENT='{{SUBAREA_EXTENT}}'
            {% else %}
            --SUBAREA_TYPE='None'
            --SUBAREA_EXTENT='None'
>>>>>>> 7520388e
            {% endif %}
        """
        MODEL_IDENTIFIERS = {{model_ids}}
{% endfor %}
{% endfor %}
{% endif %}<|MERGE_RESOLUTION|>--- conflicted
+++ resolved
@@ -14,19 +14,17 @@
         CSET_ADDOPTS = """
             --VARNAME='{{field}}'
             --MODEL_NAME='{{model_names}}'
-<<<<<<< HEAD
             {% if HISTOGRAM_SURFACE_FIELD_SEQUENCE|default(False) %}
             --SEQUENCE='time'
             {% else %}
             --SEQUENCE='realization'
-=======
+            {% endif %}
             {% if SELECT_SUBAREA %}
             --SUBAREA_TYPE='{{SUBAREA_TYPE}}'
             --SUBAREA_EXTENT='{{SUBAREA_EXTENT}}'
             {% else %}
             --SUBAREA_TYPE='None'
             --SUBAREA_EXTENT='None'
->>>>>>> 7520388e
             {% endif %}
         """
         MODEL_IDENTIFIERS = {{model_ids}}
@@ -47,19 +45,17 @@
             --LEVELTYPE='pressure'
             --LEVEL='{{plevel}}'
             --MODEL_NAME='{{model_names}}'
-<<<<<<< HEAD
             {% if HISTOGRAM_PLEVEL_FIELD_SEQUENCE|default(False) %}
             --SEQUENCE='time'
             {% else %}
             --SEQUENCE='realization'
-=======
+            {% endif %}
             {% if SELECT_SUBAREA %}
             --SUBAREA_TYPE='{{SUBAREA_TYPE}}'
             --SUBAREA_EXTENT='{{SUBAREA_EXTENT}}'
             {% else %}
             --SUBAREA_TYPE='None'
             --SUBAREA_EXTENT='None'
->>>>>>> 7520388e
             {% endif %}
         """
         MODEL_IDENTIFIERS = {{model_ids}}
@@ -81,19 +77,17 @@
             --LEVELTYPE='model_level_number'
             --LEVEL='{{mlevel}}'
             --MODEL_NAME='{{model_names}}'
-<<<<<<< HEAD
             {% if HISTOGRAM_MLEVEL_FIELD_SEQUENCE|default(False) %}
             --SEQUENCE='time'
             {% else %}
             --SEQUENCE='realization'
-=======
+            {% endif %}
             {% if SELECT_SUBAREA %}
             --SUBAREA_TYPE='{{SUBAREA_TYPE}}'
             --SUBAREA_EXTENT='{{SUBAREA_EXTENT}}'
             {% else %}
             --SUBAREA_TYPE='None'
             --SUBAREA_EXTENT='None'
->>>>>>> 7520388e
             {% endif %}
         """
         MODEL_IDENTIFIERS = {{model_ids}}
