{% if PROFILE_PLEVEL or PROFILE_MLEVEL %}
[[PROFILE]]
   inherit = PROCESS
{% endif %}

# Pressure level fields
{% if PROFILE_PLEVEL|default(False) %}
{% for field in PRESSURE_LEVEL_FIELDS %}
{% for method in SPATIAL_PLEVEL_FIELD_METHOD %}
[runtime]
    [[plevel_domain_mean_vertical_profile_{{method}}_{{sanitise_task_name(field)}}]]
    inherit = PROFILE, PROCESS
        [[[environment]]]
        CSET_RECIPE_NAME = "generic_level_domain_mean_vertical_profile_series.yaml"
        CSET_ADDOPTS = """
            --VARNAME='{{field}}'
            --LEVELTYPE='pressure'
            --MODEL_NAME='{{model_names}}'
<<<<<<< HEAD
            --METHOD='{{method}}'
=======
            {% if SELECT_SUBAREA %}
            --SUBAREA_TYPE='{{SUBAREA_TYPE}}'
            --SUBAREA_EXTENT='{{SUBAREA_EXTENT}}'
            {% else %}
            --SUBAREA_TYPE='None'
            --SUBAREA_EXTENT='None'
            {% endif %}
>>>>>>> 7520388e
        """
        MODEL_IDENTIFIERS = {{model_ids}}
{% endfor %}
{% endfor %}
{% endif %}

# Model level fields
{% if PROFILE_MLEVEL|default(False) %}
{% for field in MODEL_LEVEL_FIELDS %}
{% for method in SPATIAL_MLEVEL_FIELD_METHOD %}
[runtime]
    [[mlevel_domain_mean_vertical_profile_{{method}}_{{sanitise_task_name(field)}}]]
    inherit = PROFILE, PROCESS
        [[[environment]]]
        CSET_RECIPE_NAME = "generic_level_domain_mean_vertical_profile_series.yaml"
        CSET_ADDOPTS = """
            --VARNAME='{{field}}'
            --LEVELTYPE='model_level_number'
            --MODEL_NAME='{{model_names}}'
<<<<<<< HEAD
            --METHOD='{{method}}'
=======
            {% if SELECT_SUBAREA %}
            --SUBAREA_TYPE='{{SUBAREA_TYPE}}'
            --SUBAREA_EXTENT='{{SUBAREA_EXTENT}}'
            {% else %}
            --SUBAREA_TYPE='None'
            --SUBAREA_EXTENT='None'
            {% endif %}
>>>>>>> 7520388e
        """
        MODEL_IDENTIFIERS = {{model_ids}}
{% endfor %}
{% endfor %}
{% endif %}<|MERGE_RESOLUTION|>--- conflicted
+++ resolved
@@ -16,9 +16,7 @@
             --VARNAME='{{field}}'
             --LEVELTYPE='pressure'
             --MODEL_NAME='{{model_names}}'
-<<<<<<< HEAD
             --METHOD='{{method}}'
-=======
             {% if SELECT_SUBAREA %}
             --SUBAREA_TYPE='{{SUBAREA_TYPE}}'
             --SUBAREA_EXTENT='{{SUBAREA_EXTENT}}'
@@ -26,7 +24,6 @@
             --SUBAREA_TYPE='None'
             --SUBAREA_EXTENT='None'
             {% endif %}
->>>>>>> 7520388e
         """
         MODEL_IDENTIFIERS = {{model_ids}}
 {% endfor %}
@@ -46,9 +43,7 @@
             --VARNAME='{{field}}'
             --LEVELTYPE='model_level_number'
             --MODEL_NAME='{{model_names}}'
-<<<<<<< HEAD
             --METHOD='{{method}}'
-=======
             {% if SELECT_SUBAREA %}
             --SUBAREA_TYPE='{{SUBAREA_TYPE}}'
             --SUBAREA_EXTENT='{{SUBAREA_EXTENT}}'
@@ -56,7 +51,6 @@
             --SUBAREA_TYPE='None'
             --SUBAREA_EXTENT='None'
             {% endif %}
->>>>>>> 7520388e
         """
         MODEL_IDENTIFIERS = {{model_ids}}
 {% endfor %}
