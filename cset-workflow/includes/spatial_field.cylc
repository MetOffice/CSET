--- conflicted
+++ resolved
@@ -15,13 +15,8 @@
 {% for field in SURFACE_FIELDS %}
 {% for method in SPATIAL_SURFACE_FIELD_METHOD %}
 [runtime]
-<<<<<<< HEAD
     [[spatial_plot_{{method}}_m{{model["id"]}}_{{sanitise_task_name(field)}}]]
-    inherit = SPATIAL, PROCESS
-=======
-    [[spatial_plot_time_series_m{{model["id"]}}_{{sanitise_task_name(field)}}]]
     inherit = SPATIAL
->>>>>>> 56e16a74
         [[[environment]]]
         CSET_RECIPE_NAME = "generic_surface_spatial_plot_sequence.yaml"
         CSET_ADDOPTS = """
@@ -47,13 +42,8 @@
 {% for plevel in PRESSURE_LEVELS %}
 {% for method in SPATIAL_PLEVEL_FIELD_METHOD %}
 [runtime]
-<<<<<<< HEAD
     [[plevel_spatial_plot_{{method}}_m{{model["id"]}}_{{sanitise_task_name(field)}}_lv{{sanitise_task_name(plevel)}}]]
-    inherit = SPATIAL, PROCESS
-=======
-    [[plevel_spatial_plot_sequence_m{{model["id"]}}_{{sanitise_task_name(field)}}_lv{{sanitise_task_name(plevel)}}]]
     inherit = SPATIAL
->>>>>>> 56e16a74
         [[[directives]]]
         --mem=4000
         [[[environment]]]
@@ -84,13 +74,8 @@
 {% for mlevel in MODEL_LEVELS %}
 {% for method in SPATIAL_MLEVEL_FIELD_METHOD %}
 [runtime]
-<<<<<<< HEAD
     [[mlevel_spatial_plot_{{method}}_m{{model["id"]}}_{{sanitise_task_name(field)}}_lv{{sanitise_task_name(mlevel)}}]]
-    inherit = SPATIAL, PROCESS
-=======
-    [[mlevel_spatial_plot_sequence_m{{model["id"]}}_{{sanitise_task_name(field)}}_lv{{sanitise_task_name(mlevel)}}]]
     inherit = SPATIAL
->>>>>>> 56e16a74
         [[[directives]]]
         [[[environment]]]
         CSET_RECIPE_NAME = "generic_level_spatial_plot_sequence.yaml"
